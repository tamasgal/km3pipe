# coding=utf-8
# Filename: cmd.py
"""
KM3Pipe command line utility.

Usage:
    km3pipe test
    km3pipe update [GIT_BRANCH]
    km3pipe detx DET_ID [-m] [-t T0_SET] [-c CALIBR_ID]
    km3pipe tohdf5 FILE [-o OUTFILE] [-n EVENTS] [-j] [--aa-format=<fmt>]
    km3pipe hdf2root FILE [-o OUTFILE] [-n EVENTS]
    km3pipe runtable [-n RUNS] [-s REGEX] DET_ID
    km3pipe runinfo DET_ID RUN
    km3pipe (-h | --help)
    km3pipe --version

Options:
    -h --help           Show this screen.
    -m                  Get the MC detector file (flips the sign of the DET_ID).
    -c CALIBR_ID        Geometrical calibration ID (eg. A01466417)
    -t T0_SET           Time calibration ID (eg. A01466431)
    -n EVENTS/RUNS      Number of events/runs.
    -o OUTFILE          Output file.
    -j --jppy           tohdf5: Use jppy (not aanet) for Jpp readout
    --aa-format=<fmt>   tohdf5: Which aanet subformat ('minidst',
                        'jevt_jgandalf', 'generic_track') [default: None]
    -s REGEX            Regular expression to filter the runsetup name/id.
    DET_ID              Detector ID (eg. D_ARCA001).
    GIT_BRANCH          Git branch to pull (eg. develop).
    RUN                 Run number.
"""

from __future__ import division, absolute_import, print_function

import sys
import os
from datetime import datetime

from km3pipe import version
from km3pipe.db import DBManager
from km3modules import StatusBar
from km3pipe.hardware import Detector

__author__ = "Tamas Gal"
__copyright__ = "Copyright 2016, Tamas Gal and the KM3NeT collaboration."
__credits__ = []
__license__ = "MIT"
__maintainer__ = "Tamas Gal and Moritz Lotze"
__email__ = "tgal@km3net.de"
__status__ = "Development"


def run_tests():
    import pytest
    import km3pipe
    pytest.main([os.path.dirname(km3pipe.__file__)])


<<<<<<< HEAD
def tohdf5(input_file, output_file, n_events, use_jppy=False, aa_fmt=None):
=======
def tohdf5(input_file, output_file, n_events, **kwargs):
>>>>>>> e206386d
    """Convert Any file to HDF5 file"""
    from km3pipe import Pipeline  # noqa
    from km3pipe.io import GenericPump, HDF5Sink  # noqa

    pipe = Pipeline()
<<<<<<< HEAD
    pipe.attach(GenericPump, filename=input_file, use_jppy=use_jppy, aa_fmt=aa_fmt)
=======
    pipe.attach(GenericPump, filename=input_file, **kwargs)
>>>>>>> e206386d
    pipe.attach(StatusBar, every=1000)
    pipe.attach(HDF5Sink, filename=output_file)
    pipe.drain(n_events)


def hdf2root(infile, outfile):
    from rootpy.io import root_open
    from rootpy import asrootpy
    from root_numpy import array2tree
    from tables import open_file

    h5 = open_file(infile, 'r')
    rf = root_open(outfile, 'recreate')

    # 'walk_nodes' does not allow to check if is a group or leaf
    #   exception handling is bugged
    #   introspection/typecheck is buged
    # => this moronic nested loop instead of simple `walk`
    for group in h5.walk_groups():
        for leafname, leaf in group._v_leaves.items():
            tree = asrootpy(array2tree(leaf[:], name=leaf._v_pathname))
            tree.write()
    rf.close()
    h5.close()


def runtable(det_id, n=5, sep='\t', regex=None):
    """Print the run table of the last `n` runs for given detector"""
    db = DBManager()
    df = db.run_table(det_id)

    if regex is not None:
        df = df[df['RUNSETUPNAME'].str.match(regex) |
                df['RUNSETUPID'].str.match(regex)]

    if n is not None:
        df = df.tail(n)

    df.to_csv(sys.stdout, sep=sep)


def runinfo(run_id, det_id):
    db = DBManager()
    df = db.run_table(det_id)
    row = df[df['RUN'] == int(run_id)]
    if len(row) == 0:
        print("No database entry for run {0} found.".format(run_id))
        return
    next_row = df[df['RUN'] == (int(run_id) + 1)]
    if len(next_row) != 0:
        end_time = next_row['DATETIME'].values[0]
        duration = (next_row['UNIXSTARTTIME'].values[0] -
                    row['UNIXSTARTTIME'].values[0]) / 1000 / 60
    else:
        end_time = duration = float('NaN')
    print("Run {0} - detector ID: {1}".format(run_id, det_id))
    print('-' * 42)
    print("  Start time:         {0}\n"
          "  End time:           {1}\n"
          "  Duration [min]:     {2:.2f}\n"
          "  Start time defined: {3}\n"
          "  Runsetup ID:        {4}\n"
          "  Runsetup name:      {5}\n"
          "  T0 Calibration ID:  {6}\n"
          .format(row['DATETIME'].values[0],
                  end_time,
                  duration,
                  bool(row['STARTTIME_DEFINED'].values[0]),
                  row['RUNSETUPID'].values[0],
                  row['RUNSETUPNAME'].values[0],
                  row['T0_CALIBSETID'].values[0]))


def update_km3pipe(git_branch):
    if git_branch == '' or git_branch is None:
        git_branch = 'master'
    os.system("pip install -U git+http://git.km3net.de/tgal/km3pipe.git@{0}"
              .format(git_branch))


def detx(det_id, calibration, t0set):
    now = datetime.now()
    filename = "KM3NeT_{0}{1:08d}_{2}.detx" \
               .format('-' if det_id < 0 else '', abs(det_id),
                       now.strftime("%d%m%Y"))
    det = Detector(det_id=det_id, t0set=t0set, calibration=calibration)
    if det.n_doms > 0:
        det.write(filename)


def main():
    from docopt import docopt
    args = docopt(__doc__, version=version)

    try:
        n = int(args['-n'])
    except TypeError:
        n = None

    if args['test']:
        run_tests()

    if args['update']:
        update_km3pipe(args['GIT_BRANCH'])

    if args['tohdf5']:
        infile = args['FILE']
        outfile = args['-o'] or infile + '.h5'
<<<<<<< HEAD
        use_jppy = args['--jppy']
        aa_fmt = args['--aa-format']
        tohdf5(infile, outfile, n, use_jppy, aa_fmt)
=======
        use_jppy_pump = args['--jppy']
        tohdf5(infile, outfile, n, use_jppy=use_jppy_pump)
>>>>>>> e206386d

    if args['hdf2root']:
        infile = args['FILE']
        outfile = args['-o'] or infile + '.root'
        hdf2root(infile, outfile)

    if args['runtable']:
        runtable(args['DET_ID'], n, regex=args['-s'])

    if args['runinfo']:
        runinfo(args['RUN'], args['DET_ID'])

    if args['detx']:
        t0set = args['-t']
        calibration = args['-c']
        det_id = int(('-' if args['-m'] else '') + args['DET_ID'])
        detx(det_id, calibration, t0set)<|MERGE_RESOLUTION|>--- conflicted
+++ resolved
@@ -56,21 +56,13 @@
     pytest.main([os.path.dirname(km3pipe.__file__)])
 
 
-<<<<<<< HEAD
-def tohdf5(input_file, output_file, n_events, use_jppy=False, aa_fmt=None):
-=======
 def tohdf5(input_file, output_file, n_events, **kwargs):
->>>>>>> e206386d
     """Convert Any file to HDF5 file"""
     from km3pipe import Pipeline  # noqa
     from km3pipe.io import GenericPump, HDF5Sink  # noqa
 
     pipe = Pipeline()
-<<<<<<< HEAD
-    pipe.attach(GenericPump, filename=input_file, use_jppy=use_jppy, aa_fmt=aa_fmt)
-=======
     pipe.attach(GenericPump, filename=input_file, **kwargs)
->>>>>>> e206386d
     pipe.attach(StatusBar, every=1000)
     pipe.attach(HDF5Sink, filename=output_file)
     pipe.drain(n_events)
@@ -179,14 +171,9 @@
     if args['tohdf5']:
         infile = args['FILE']
         outfile = args['-o'] or infile + '.h5'
-<<<<<<< HEAD
-        use_jppy = args['--jppy']
-        aa_fmt = args['--aa-format']
-        tohdf5(infile, outfile, n, use_jppy, aa_fmt)
-=======
         use_jppy_pump = args['--jppy']
-        tohdf5(infile, outfile, n, use_jppy=use_jppy_pump)
->>>>>>> e206386d
+        aa_format = args['--aa-format']
+        tohdf5(infile, outfile, n, use_jppy=use_jppy_pump, aa_fmt=aa_format)
 
     if args['hdf2root']:
         infile = args['FILE']
