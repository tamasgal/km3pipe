<<<<<<< HEAD
# coding=utf-8
# Filename: aanet.py
# pylint: disable=locally-disabled
"""
Pump for the Aanet data format.

"""
from __future__ import division, absolute_import, print_function
import os.path

import numpy as np

from km3pipe import Pump
from km3pipe.dataclasses import HitSeries, TrackSeries
from km3pipe.logger import logging

log = logging.getLogger(__name__)  # pylint: disable=C0103


class AanetPump(Pump):
    """A pump for binary Aanet files."""

    def __init__(self, **context):
        super(self.__class__, self).__init__(**context)

        self.filename = self.get('filename')
        self.filenames = self.get('filenames') or []
        self.indices = self.get('indices')
        self.additional = self.get('additional')
        if self.additional:
            self.id = self.get('id')
            self.return_without_match = self.get("return_without_match")

        if not self.filename and not self.filenames:
            raise ValueError("No filename(s) defined")

        if self.additional and not self.filename:
            log.error("additional file only implemeted for single files")

        if self.filename:
            if "[index]" in self.filename and self.indices:
                self._parse_filenames()
            else:
                self.filenames.append(self.filename)

        self.header = None
        self.blobs = self.blob_generator()
        if self.additional:
            import ROOT
            import aa  # noqa
            dummy_evt = ROOT.Evt()
            dummy_evt.frame_index = -1
            self.previous = {"Evt": dummy_evt}

    def _parse_filenames(self):
        prefix, suffix = self.filename.split('[index]')
        self.filenames += [prefix + str(i) + suffix for i in self.indices]

    def get_blob(self, index):
        NotImplementedError("Aanet currently does not support indexing.")

    def blob_generator(self):
        """Create a blob generator."""
        # pylint: disable:F0401,W0612
        import aa  # noqa
        from ROOT import EventFile

        for filename in self.filenames:
            print("Reading from file: {0}".format(filename))
            if not os.path.exists(filename):
                log.warn(filename + " not available: continue without it")
                continue

            try:
                event_file = EventFile(filename)
            except Exception:
                raise SystemExit("Could not open file")

            try:
                self.header = event_file.rootfile().Get("Header")
            except AttributeError:
                pass

            for event in event_file:
                if event.det_id <= 0:  # apply ZED correction
                    for track in event.mc_trks:
                        track.pos.z += 405.93
                blob = {'Evt': event,
                        'Hits': HitSeries.from_aanet(event.hits, event.id),
                        'MCHits': HitSeries.from_aanet(event.mc_hits, event.id),
                        'Reco': read_mini_dst(event, event.id),
                        'MCTracks': TrackSeries.from_aanet(event.mc_trks,
                                                           event.id),
                        'filename': filename,
                        'Header': self.header}
                yield blob
            del event_file

    def event_index(self, blob):
        if self.id:
            return blob["Evt"].id
        else:
            return blob["Evt"].frame_index

    def process(self, blob=None):
        if self.additional:
            new_blob = self.previous
            if self.event_index(new_blob) == blob["Evt"].frame_index:
                blob[self.additional] = new_blob
                return blob

            elif self.event_index(new_blob) > blob["Evt"].frame_index:
                if self.return_without_match:
                    return blob
                else:
                    return None

            else:
                while self.event_index(new_blob) < blob["Evt"].frame_index:
                    new_blob = next(self.blobs)

                self.previous = new_blob

                return self.process(blob)

        else:
            return next(self.blobs)

    def __iter__(self):
        return self

    def next(self):
        """Python 2/3 compatibility for iterators"""
        return self.__next__()

    def __next__(self):
        return next(self.blobs)


def read_mini_dst(aanet_event, event_id):
    pos_to_recname = {
        0: 'RecoLNS',
        1: 'JGandalf',
        2: 'AaShowerFit',
        3: 'QStrategy',
        4: 'Dusj',
    }
    recname_to_reader = {
        'RecoLNS': parse_recolns,
        'JGandalf': parse_jgandalf,
        'AaShowerFit': parse_aashowerfit,
        'QStrategy': parse_qstrategy,
        'Dusj': parse_dusj,
    }
    minidst = {}
    for k, trk in enumerate(aanet_event.trks):
        recname = pos_to_recname[k]
        reader = recname_to_reader[recname]
        minidst[recname] = reader(trk)
        minidst[recname]['event_id'] = event_id
    #minidst['ThomasFeatures'] = parse_thomasfeatures(aanet_event.usr)
    return minidst


def parse_track(trk):
    out = {}
    out['pos_x'] = trk.pos.x
    out['pos_y'] = trk.pos.y
    out['pos_z'] = trk.pos.z
    out['dir_x'] = trk.dir.x
    out['dir_y'] = trk.dir.y
    out['dir_z'] = trk.dir.z
    out['time'] = trk.t
    out['energy'] = trk.E
    out['quality'] = trk.lik
    return out


def parse_thomasfeatures(aanet_usr):
    out = {}
    return out


def parse_recolns(aanet_trk):
    out = parse_track(aanet_trk)
    did_converge = aanet_trk.rec_stage > -9999
    out['did_converge'] = did_converge
    if not did_converge:
        for key in ['beta', 'n_fits', 'max_likelihood',
                    'n_compatible_solutions', 'n_hits']:
            out[key] = np.nan
        return out
    out['beta'] = aanet_trk.usr[0]
    out['n_fits'] = aanet_trk.usr[1]
    out['max_likelihood'] = aanet_trk.usr[2]
    out['n_compatible_solutions'] = aanet_trk.usr[3]
    out['n_hits'] = aanet_trk.usr[4]
    # flat is better
    # nested BS is not a good idea
    #out['error_matrix'] = list(aanet_trk.error_matrix)
    return out


def parse_jgandalf(aanet_trk):
    #if not aanet_trk.rec_stage > -9999:
    #    return out
    out = parse_track(aanet_trk)
    did_converge = aanet_trk.rec_stage > -9999
    out['did_converge'] = did_converge
    return out


def parse_aashowerfit(aanet_trk):
    #if not aanet_trk.rec_stage > -9999:
    #    return out
    out = parse_track(aanet_trk)
    did_converge = aanet_trk.rec_stage > -9999
    out['did_converge'] = did_converge
    return out


def parse_qstrategy(aanet_trk):
    #if not aanet_trk.rec_stage > -9999:
    #    return out
    out = parse_track(aanet_trk)
    did_converge = aanet_trk.rec_stage > -9999
    out['did_converge'] = did_converge
    return out


def parse_dusj(aanet_trk):
    #if not aanet_trk.rec_stage > -9999:
    #    return out
    out = parse_track(aanet_trk)
    did_converge = aanet_trk.rec_stage > -9999
    out['did_converge'] = did_converge
    return out
=======
# coding=utf-8
# Filename: aanet.py
# pylint: disable=locally-disabled
"""
Pump for the Aanet data format.

"""
from __future__ import division, absolute_import, print_function
import os.path

import numpy as np

from km3pipe import Pump
from km3pipe.dataclasses import HitSeries, TrackSeries
from km3pipe.logger import logging

log = logging.getLogger(__name__)  # pylint: disable=C0103


class AanetPump(Pump):
    """A pump for binary Aanet files."""

    def __init__(self, **context):
        super(self.__class__, self).__init__(**context)

        self.filename = self.get('filename')
        self.filenames = self.get('filenames') or []
        self.indices = self.get('indices')
        self.additional = self.get('additional')
        if self.additional:
            self.id = self.get('id')
            self.return_without_match = self.get("return_without_match")

        if not self.filename and not self.filenames:
            raise ValueError("No filename(s) defined")

        if self.additional and not self.filename:
            log.error("additional file only implemeted for single files")

        if self.filename:
            if "[index]" in self.filename and self.indices:
                self._parse_filenames()
            else:
                self.filenames.append(self.filename)

        self.header = None
        self.blobs = self.blob_generator()
        if self.additional:
            import ROOT
            import aa  # noqa
            dummy_evt = ROOT.Evt()
            dummy_evt.frame_index = -1
            self.previous = {"Evt": dummy_evt}

    def _parse_filenames(self):
        prefix, suffix = self.filename.split('[index]')
        self.filenames += [prefix + str(i) + suffix for i in self.indices]

    def get_blob(self, index):
        NotImplementedError("Aanet currently does not support indexing.")

    def blob_generator(self):
        """Create a blob generator."""
        # pylint: disable:F0401,W0612
        import aa  # noqa
        from ROOT import EventFile

        for filename in self.filenames:
            print("Reading from file: {0}".format(filename))
            if not os.path.exists(filename):
                log.warn(filename + " not available: continue without it")
                continue

            try:
                event_file = EventFile(filename)
            except Exception:
                raise SystemExit("Could not open file")

            try:
                self.header = event_file.rootfile().Get("Header")
            except AttributeError:
                pass

            for event in event_file:
                if event.det_id <= 0:  # apply ZED correction
                    for track in event.mc_trks:
                        track.pos.z += 405.93
                blob = {'Evt': event,
                        'Hits': HitSeries.from_aanet(event.hits, event.id),
                        'MCHits': HitSeries.from_aanet(event.mc_hits, event.id),
                        'Reco': read_mini_dst(event, event.id),
                        'MCTracks': TrackSeries.from_aanet(event.mc_trks,
                                                           event.id),
                        'filename': filename,
                        'Header': self.header}
                yield blob
            del event_file

    def event_index(self, blob):
        if self.id:
            return blob["Evt"].id
        else:
            return blob["Evt"].frame_index

    def process(self, blob=None):
        if self.additional:
            new_blob = self.previous
            if self.event_index(new_blob) == blob["Evt"].frame_index:
                blob[self.additional] = new_blob
                return blob

            elif self.event_index(new_blob) > blob["Evt"].frame_index:
                if self.return_without_match:
                    return blob
                else:
                    return None

            else:
                while self.event_index(new_blob) < blob["Evt"].frame_index:
                    new_blob = next(self.blobs)

                self.previous = new_blob

                return self.process(blob)

        else:
            return next(self.blobs)

    def __iter__(self):
        return self

    def next(self):
        """Python 2/3 compatibility for iterators"""
        return self.__next__()

    def __next__(self):
        return next(self.blobs)


def read_mini_dst(aanet_event, event_id):
    pos_to_recname = {
        0: 'RecoLNS',
        1: 'JGandalf',
        2: 'AaShowerFit',
        3: 'QStrategy',
        4: 'Dusj',
    }
    recname_to_reader = {
        'RecoLNS': parse_recolns,
        'JGandalf': parse_jgandalf,
        'AaShowerFit': parse_aashowerfit,
        'QStrategy': parse_qstrategy,
        'Dusj': parse_dusj,
    }
    minidst = {}
    for k, trk in enumerate(aanet_event.trks):
        recname = pos_to_recname[k]
        reader = recname_to_reader[recname]
        minidst[recname] = reader(trk)
        minidst[recname]['event_id'] = event_id
    #minidst['ThomasFeatures'] = parse_thomasfeatures(aanet_event.usr)
    return minidst


def parse_track(trk):
    out = {}
    out['pos_x'] = trk.pos.x
    out['pos_y'] = trk.pos.y
    out['pos_z'] = trk.pos.z
    out['dir_x'] = trk.dir.x
    out['dir_y'] = trk.dir.y
    out['dir_z'] = trk.dir.z
    out['time'] = trk.t
    out['energy'] = trk.E
    out['quality'] = trk.lik
    return out


def parse_thomasfeatures(aanet_usr):
    out = {}
    did_converge = len(aanet_usr) > 1
    
    Thomas_keys = ['Slopeo1000_o100',
                   'Slope50_1000',
                   'YIntersept0_1000',
                   'Slopeo1000_1000',
                   'Chi2200_1000',
                   'TimeResidualNumberOfHits',
                   'Chi2o1000_o20',
                   'YInterspotDiffo1000_o100',
                   'YIntersepto1000_o100',
                   'Slope200_1000',
                   'Chi2o1000_0',
                   'Slope100_1000',
                   'Slopeo1000_o20',
                   'YIntersepto1000_o10',
                   'Chi2100_1000',
                   'Chi2o1000_o100',
                   'YIntersepto1000_o50',
                   'Chi2o1000_1000',
                   'YIntersept25_1000',
                   'Chi225_1000',
                   'YInterspotDiffo1000_o20',
                   'YInterspotDiffo1000_o10',
                   'Chi2o1000_o10',
                   'YInterspotDiffo1000_o50',
                   'YIntersept50_1000',
                   'TimeResidualMean',
                   'Chi20_1000',
                   'Chi2o1000_o50',
                   'YIntersept200_1000',
                   'Slope0_1000',
                   'YIntersepto1000_1000',
                   'Slope25_1000',
                   'Slopeo1000_o10',
                   'TimeResidualMedian',
                   'YIntersepto1000_o20',
                   'Slopeo1000_o50',
                   'TimeResidualRMS',
                   'YInterspotDiffo1000_0',
                   'Slopeo1000_0',
                   'YIntersepto1000_0',
                   'YIntersept100_1000',
                   'Chi250_1000',
                   'TimeResidualWidth15_85',
                   'MiddleInertia',
                   'GParameter',
                   'SmallInertia',
                   'RelativeInertia',
                   'BigInertia',
                   'GoldParameter']

    out['did_converge'] = did_converge
    if not did_converge:
        for key in Thomas_keys :
            out[key] = np.nan
        return out

#    print("TEST THOMAS")

    count = 0
    for key in Thomas_keys :
        out[key] = aanet_usr[count]
        count += 1
    return out


def parse_recolns(aanet_trk):
    out = parse_track(aanet_trk)
    did_converge = aanet_trk.rec_stage > -9999
    out['did_converge'] = did_converge

    recolns_keys = ['beta', 'n_fits', 'Lambda',
                    'n_compatible_solutions', 'Nhits', 'NhitsL0', 'NhitsL1']

    if not did_converge:
        for key in recolns_keys:
            out[key] = np.nan
        return out

    count = 0
    for key in recolns_keys :
        out[key] = aanet_trk.usr[count]
        count += 1

 #   print("TEST recoLNS")

    # flat is better
    # nested BS is not a good idea
    out['error_matrix'] = list(aanet_trk.error_matrix)
    return out


def parse_jgandalf(aanet_trk):
    #if not aanet_trk.rec_stage > -9999:
    #    return out
    out = parse_track(aanet_trk)
    did_converge = aanet_trk.rec_stage > -9999
    out['did_converge'] = did_converge

    jgandalf_keys = ['Energy_f', 'Energy_can', 'Beta0',
                    'Beta1', 'Lik', 'Lik_reduced', 'NhitsL0', 'NhitsL1']

    if not did_converge:
        for key in jgandalf_keys :
            out[key] = np.nan
        return out

  #  print("TEST JGANDALF")

    count = 0
    for key in jgandalf_keys :
        out[key] = aanet_trk.usr[count]
        count += 1

    return out



def parse_aashowerfit(aanet_trk):
    #if not aanet_trk.rec_stage > -9999:
    #    return out
    out = parse_track(aanet_trk)
    did_converge = aanet_trk.rec_stage > -9999
    out['did_converge'] = did_converge

    aashow_keys = ['NhitsAA', 'M-estimator', 'beta',
                    'NhitsL0', 'NhitsL1']
   
    if not did_converge:
        for key in aashow_keys:
            out[key] = np.nan
        return out

#    out['did_converge'] = did_converge

   # print("TEST aashowfit")

    count = 0
    for key in aashow_keys :
        out[key] = aanet_trk.usr[count]
        count += 1

    out['error_matrix'] = list(aanet_trk.error_matrix)

    return out



def parse_qstrategy(aanet_trk):
    #if not aanet_trk.rec_stage > -9999:
    #    return out
    out = parse_track(aanet_trk)
    did_converge = aanet_trk.rec_stage > -9999
    out['did_converge'] = did_converge

    qstrat_keys = ['MFinal', 'Charge', 'MPreFit',
                    'RPreFit', 'Inertia', 'NhitsL0', 'NhitsL1']

    if not did_converge:
        for key in qstrat_keys:
            out[key] = np.nan
        return out

    #print("TEST qstrat")

    count = 0
    for key in qstrat_keys :
        out[key] = aanet_trk.usr[count]
        count += 1

    return out


def parse_dusj(aanet_trk):
    #if not aanet_trk.rec_stage > -9999:
    #    return out
    out = parse_track(aanet_trk)
    did_converge = aanet_trk.rec_stage > -9999
    out['did_converge'] = did_converge
    
#    dusj_keys = {'test'}

    dusj_keys = ['BigInertia', 'Chi2100_1000', 'Chi2o1000_1000',
                 'Chi2o1000_o10', 'Chi2o1000_o100', 'Chi2o1000_o50',
                 'DusjShowerRecoFinalFitMinimizerCalls',
                 'DusjShowerRecoFinalFitReducedLogLikelihood',
                 'DusjShowerRecoVertexFitLogLikelihood',
                 'DusjShowerRecoVertexFitMinimizerCalls',
                 'DusjShowerRecoVertexFitReducedLogLikelihood',
                 'FitConvergencePositionAzimuth',
                 'FitConvergencePositionTime',
                 'FitConvergencePositionX',
                 'FitConvergencePositionY',
                 'FitConvergencePositionZ',
                 'FitConvergencePositionZenith',
                 'FitVerticalDistanceToDetectorCenter',
                 'GParameter',
                 'GoldParameter',
                 'ShowerIdentifierHorizontalDistanceToDetectorCenter',
                 'ShowerIdentifierReducedChiSquare',
                 'ShowerIdentifierVerticalDistanceToDetectorCenter',
                 'Slopeo1000_o50',
                 'SmallInertia',
                 'TimeResidualMean',
                 'TimeResidualNumberOfHits',
                 'TimeResidualRMS',
                 'YIntersept25_1000',
                 'YIntersepto1000_1000',
                 'YInterspotDiffo1000_o50',
                 'NhitsL0',
                 'NhitsL1']
    
    if not did_converge:
        for key in dusj_keys :
            out[key] = np.nan
        return out

   # print("TEST Dusj!")

    count = 0
    for key in dusj_keys :
        out[key] = aanet_trk.usr[count]
        count += 1

    return out
>>>>>>> 7c6202ba
<|MERGE_RESOLUTION|>--- conflicted
+++ resolved
@@ -1,5 +1,3 @@
-<<<<<<< HEAD
-# coding=utf-8
 # Filename: aanet.py
 # pylint: disable=locally-disabled
 """
@@ -179,246 +177,8 @@
 
 def parse_thomasfeatures(aanet_usr):
     out = {}
-    return out
-
-
-def parse_recolns(aanet_trk):
-    out = parse_track(aanet_trk)
-    did_converge = aanet_trk.rec_stage > -9999
-    out['did_converge'] = did_converge
-    if not did_converge:
-        for key in ['beta', 'n_fits', 'max_likelihood',
-                    'n_compatible_solutions', 'n_hits']:
-            out[key] = np.nan
-        return out
-    out['beta'] = aanet_trk.usr[0]
-    out['n_fits'] = aanet_trk.usr[1]
-    out['max_likelihood'] = aanet_trk.usr[2]
-    out['n_compatible_solutions'] = aanet_trk.usr[3]
-    out['n_hits'] = aanet_trk.usr[4]
-    # flat is better
-    # nested BS is not a good idea
-    #out['error_matrix'] = list(aanet_trk.error_matrix)
-    return out
-
-
-def parse_jgandalf(aanet_trk):
-    #if not aanet_trk.rec_stage > -9999:
-    #    return out
-    out = parse_track(aanet_trk)
-    did_converge = aanet_trk.rec_stage > -9999
-    out['did_converge'] = did_converge
-    return out
-
-
-def parse_aashowerfit(aanet_trk):
-    #if not aanet_trk.rec_stage > -9999:
-    #    return out
-    out = parse_track(aanet_trk)
-    did_converge = aanet_trk.rec_stage > -9999
-    out['did_converge'] = did_converge
-    return out
-
-
-def parse_qstrategy(aanet_trk):
-    #if not aanet_trk.rec_stage > -9999:
-    #    return out
-    out = parse_track(aanet_trk)
-    did_converge = aanet_trk.rec_stage > -9999
-    out['did_converge'] = did_converge
-    return out
-
-
-def parse_dusj(aanet_trk):
-    #if not aanet_trk.rec_stage > -9999:
-    #    return out
-    out = parse_track(aanet_trk)
-    did_converge = aanet_trk.rec_stage > -9999
-    out['did_converge'] = did_converge
-    return out
-=======
-# coding=utf-8
-# Filename: aanet.py
-# pylint: disable=locally-disabled
-"""
-Pump for the Aanet data format.
-
-"""
-from __future__ import division, absolute_import, print_function
-import os.path
-
-import numpy as np
-
-from km3pipe import Pump
-from km3pipe.dataclasses import HitSeries, TrackSeries
-from km3pipe.logger import logging
-
-log = logging.getLogger(__name__)  # pylint: disable=C0103
-
-
-class AanetPump(Pump):
-    """A pump for binary Aanet files."""
-
-    def __init__(self, **context):
-        super(self.__class__, self).__init__(**context)
-
-        self.filename = self.get('filename')
-        self.filenames = self.get('filenames') or []
-        self.indices = self.get('indices')
-        self.additional = self.get('additional')
-        if self.additional:
-            self.id = self.get('id')
-            self.return_without_match = self.get("return_without_match")
-
-        if not self.filename and not self.filenames:
-            raise ValueError("No filename(s) defined")
-
-        if self.additional and not self.filename:
-            log.error("additional file only implemeted for single files")
-
-        if self.filename:
-            if "[index]" in self.filename and self.indices:
-                self._parse_filenames()
-            else:
-                self.filenames.append(self.filename)
-
-        self.header = None
-        self.blobs = self.blob_generator()
-        if self.additional:
-            import ROOT
-            import aa  # noqa
-            dummy_evt = ROOT.Evt()
-            dummy_evt.frame_index = -1
-            self.previous = {"Evt": dummy_evt}
-
-    def _parse_filenames(self):
-        prefix, suffix = self.filename.split('[index]')
-        self.filenames += [prefix + str(i) + suffix for i in self.indices]
-
-    def get_blob(self, index):
-        NotImplementedError("Aanet currently does not support indexing.")
-
-    def blob_generator(self):
-        """Create a blob generator."""
-        # pylint: disable:F0401,W0612
-        import aa  # noqa
-        from ROOT import EventFile
-
-        for filename in self.filenames:
-            print("Reading from file: {0}".format(filename))
-            if not os.path.exists(filename):
-                log.warn(filename + " not available: continue without it")
-                continue
-
-            try:
-                event_file = EventFile(filename)
-            except Exception:
-                raise SystemExit("Could not open file")
-
-            try:
-                self.header = event_file.rootfile().Get("Header")
-            except AttributeError:
-                pass
-
-            for event in event_file:
-                if event.det_id <= 0:  # apply ZED correction
-                    for track in event.mc_trks:
-                        track.pos.z += 405.93
-                blob = {'Evt': event,
-                        'Hits': HitSeries.from_aanet(event.hits, event.id),
-                        'MCHits': HitSeries.from_aanet(event.mc_hits, event.id),
-                        'Reco': read_mini_dst(event, event.id),
-                        'MCTracks': TrackSeries.from_aanet(event.mc_trks,
-                                                           event.id),
-                        'filename': filename,
-                        'Header': self.header}
-                yield blob
-            del event_file
-
-    def event_index(self, blob):
-        if self.id:
-            return blob["Evt"].id
-        else:
-            return blob["Evt"].frame_index
-
-    def process(self, blob=None):
-        if self.additional:
-            new_blob = self.previous
-            if self.event_index(new_blob) == blob["Evt"].frame_index:
-                blob[self.additional] = new_blob
-                return blob
-
-            elif self.event_index(new_blob) > blob["Evt"].frame_index:
-                if self.return_without_match:
-                    return blob
-                else:
-                    return None
-
-            else:
-                while self.event_index(new_blob) < blob["Evt"].frame_index:
-                    new_blob = next(self.blobs)
-
-                self.previous = new_blob
-
-                return self.process(blob)
-
-        else:
-            return next(self.blobs)
-
-    def __iter__(self):
-        return self
-
-    def next(self):
-        """Python 2/3 compatibility for iterators"""
-        return self.__next__()
-
-    def __next__(self):
-        return next(self.blobs)
-
-
-def read_mini_dst(aanet_event, event_id):
-    pos_to_recname = {
-        0: 'RecoLNS',
-        1: 'JGandalf',
-        2: 'AaShowerFit',
-        3: 'QStrategy',
-        4: 'Dusj',
-    }
-    recname_to_reader = {
-        'RecoLNS': parse_recolns,
-        'JGandalf': parse_jgandalf,
-        'AaShowerFit': parse_aashowerfit,
-        'QStrategy': parse_qstrategy,
-        'Dusj': parse_dusj,
-    }
-    minidst = {}
-    for k, trk in enumerate(aanet_event.trks):
-        recname = pos_to_recname[k]
-        reader = recname_to_reader[recname]
-        minidst[recname] = reader(trk)
-        minidst[recname]['event_id'] = event_id
-    #minidst['ThomasFeatures'] = parse_thomasfeatures(aanet_event.usr)
-    return minidst
-
-
-def parse_track(trk):
-    out = {}
-    out['pos_x'] = trk.pos.x
-    out['pos_y'] = trk.pos.y
-    out['pos_z'] = trk.pos.z
-    out['dir_x'] = trk.dir.x
-    out['dir_y'] = trk.dir.y
-    out['dir_z'] = trk.dir.z
-    out['time'] = trk.t
-    out['energy'] = trk.E
-    out['quality'] = trk.lik
-    return out
-
-
-def parse_thomasfeatures(aanet_usr):
-    out = {}
     did_converge = len(aanet_usr) > 1
-    
+
     Thomas_keys = ['Slopeo1000_o100',
                    'Slope50_1000',
                    'YIntersept0_1000',
@@ -545,7 +305,7 @@
 
     aashow_keys = ['NhitsAA', 'M-estimator', 'beta',
                     'NhitsL0', 'NhitsL1']
-   
+
     if not did_converge:
         for key in aashow_keys:
             out[key] = np.nan
@@ -597,7 +357,7 @@
     out = parse_track(aanet_trk)
     did_converge = aanet_trk.rec_stage > -9999
     out['did_converge'] = did_converge
-    
+
 #    dusj_keys = {'test'}
 
     dusj_keys = ['BigInertia', 'Chi2100_1000', 'Chi2o1000_1000',
@@ -629,7 +389,7 @@
                  'YInterspotDiffo1000_o50',
                  'NhitsL0',
                  'NhitsL1']
-    
+
     if not did_converge:
         for key in dusj_keys :
             out[key] = np.nan
@@ -642,5 +402,4 @@
         out[key] = aanet_trk.usr[count]
         count += 1
 
-    return out
->>>>>>> 7c6202ba
+    return out