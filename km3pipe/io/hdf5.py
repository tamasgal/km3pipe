# Filename: hdf5.py
# pylint: disable=C0103,R0903,C901
# vim:set ts=4 sts=4 sw=4 et:
"""
Read and write KM3NeT-formatted HDF5 files.

"""
from __future__ import absolute_import, print_function, division

from collections import OrderedDict, defaultdict
import os.path
import warnings

import numpy as np
import tables as tb

import km3pipe as kp
from km3pipe.core import Pump, Module, Blob
from km3pipe.dataclasses import Table, DEFAULT_H5LOC
from km3pipe.logger import get_logger
from km3pipe.tools import decamelise, camelise, split, istype, get_jpp_revision

log = get_logger(__name__)    # pylint: disable=C0103

__author__ = "Tamas Gal and Moritz Lotze"
__copyright__ = "Copyright 2016, Tamas Gal and the KM3NeT collaboration."
__credits__ = []
__license__ = "MIT"
__maintainer__ = "Tamas Gal and Moritz Lotze"
__email__ = "tgal@km3net.de"
__status__ = "Development"

FORMAT_VERSION = np.string_('5.1')
MINIMUM_FORMAT_VERSION = np.string_('4.1')


class H5VersionError(Exception):
    pass


def check_version(h5file, filename):
    try:
        version = np.string_(h5file.root._v_attrs.format_version)
    except AttributeError:
        log.error(
            "Could not determine HDF5 format version: '%s'."
            "You may encounter unexpected errors! Good luck..." % filename
        )
        return
    if split(version, int, np.string_('.')) < \
            split(MINIMUM_FORMAT_VERSION, int, np.string_('.')):
        raise H5VersionError(
            "HDF5 format version {0} or newer required!\n"
            "'{1}' has HDF5 format version {2}.".format(
                MINIMUM_FORMAT_VERSION.decode("utf-8"), filename,
                version.decode("utf-8")
            )
        )


class HDF5Sink(Module):
    """Write KM3NeT-formatted HDF5 files, event-by-event.

    The data can be a ``kp.Table``, a numpy structured array,
    a pandas DataFrame, or a simple scalar.

    The name of the corresponding H5 table is the decamelised
    blob-key, so values which are stored in the blob under `FooBar`
    will be written to `/foo_bar` in the HDF5 file.

    Parameters
    ----------
    filename: str, optional (default: 'dump.h5')
        Where to store the events.
    h5file: pytables.File instance, optional (default: None)
        Opened file to write to. This is mutually exclusive with filename.
    pytab_file_args: dict [optional]
        pass more arguments to the pytables File init
    n_rows_expected = int, optional [default: 10000]
    append: bool, optional [default: False]

    """

    def configure(self):
        self.filename = self.get('filename') or 'dump.h5'
        self.ext_h5file = self.get('h5file') or None
        self.pytab_file_args = self.get('pytab_file_args') or dict()
        self.file_mode = 'a' if self.get('append') else 'w'
        self.keep_open = self.get('keep_open')
        self.indices = {}
        self._singletons_written = {}
        # magic 10000: this is the default of the "expectedrows" arg
        # from the tables.File.create_table() function
        # at least according to the docs
        # might be able to set to `None`, I don't know...
        self.n_rows_expected = self.get('n_rows_expected') or 10000
        self.index = 0

        if self.filename != 'dump.h5' and self.ext_h5file is not None:
            raise IOError("Can't specify both filename and file object!")
        elif self.filename == 'dump.h5' and self.ext_h5file is not None:
            self.h5file = self.ext_h5file
        else:
            self.h5file = tb.open_file(
                self.filename,
                mode=self.file_mode,
                title="KM3NeT",
                **self.pytab_file_args
            )
        self.filters = tb.Filters(
            complevel=5, shuffle=True, fletcher32=True, complib='zlib'
        )
        self._tables = OrderedDict()

    def _to_array(self, data, name=None):
        if data is None:
            return
        if np.isscalar(data):
            self.log.debug('toarray: is a scalar')
            return Table({
                name: np.asarray(data).reshape((1, ))
            },
                         h5loc='/misc/{}'.format(decamelise(name)),
                         name=name)
        if len(data) <= 0:
            self.log.debug('toarray: data has no length')
            return
        # istype instead isinstance, to avoid heavy pandas import (hmmm...)
        if istype(data, 'DataFrame'):    # noqa
            self.log.debug('toarray: pandas dataframe')
            data = Table.from_dataframe(data)
        return data

    def _write_array(self, h5loc, arr, title):
        level = len(h5loc.split('/'))

        if h5loc not in self._tables:
            dtype = arr.dtype
            loc, tabname = os.path.split(h5loc)
            self.log.debug(
                "h5loc '{}', Loc '{}', tabname '{}'".format(
                    h5loc, loc, tabname
                )
            )
            with warnings.catch_warnings():
                warnings.simplefilter('ignore', tb.NaturalNameWarning)
                tab = self.h5file.create_table(
                    loc,
                    tabname,
                    description=dtype,
                    title=title,
                    filters=self.filters,
                    createparents=True,
                    expectedrows=self.n_rows_expected,
                )
            tab._v_attrs.datatype = title
            if (level < 5):
                self._tables[h5loc] = tab
        else:
            tab = self._tables[h5loc]

        tab.append(arr)

        if (level < 4):
            tab.flush()

    def _write_separate_columns(self, where, obj, title):
        f = self.h5file
        loc, group_name = os.path.split(where)
        if where not in f:
            group = f.create_group(loc, group_name, title)
            group._v_attrs.datatype = title
        else:
            group = f.get_node(where)

        for col, (dt, _) in obj.dtype.fields.items():
            data = obj.__array__()[col]

            if col not in group:
                a = tb.Atom.from_dtype(dt)
                arr = f.create_earray(
                    group,
                    col,
                    a, (0, ),
                    col.capitalize(),
                    filters=self.filters
                )
            else:
                arr = getattr(group, col)
            arr.append(data)

        # create index table
        if where not in self.indices:
            self.indices[where] = {}
            self.indices[where]["index"] = 0
            self.indices[where]["indices"] = []
            self.indices[where]["n_items"] = []
        d = self.indices[where]
        n_items = len(obj)
        d["indices"].append(d["index"])
        d["n_items"].append(n_items)
        d["index"] += n_items

    def _write_header(self, header):
        hdr_group = self.h5file.create_group('/', 'header', 'Header')
        with warnings.catch_warnings():
            warnings.simplefilter('ignore', tb.NaturalNameWarning)
            for field, value in header.items():
                try:
                    value = float(value)
                except ValueError:
                    pass
                hdr_group._v_attrs[field] = value

    def _process_entry(self, key, entry):
        self.log.debug("Inspecting {}".format(key))
        if hasattr(
                entry, 'h5singleton'
        ) and entry.h5singleton and entry.h5loc in self._singletons_written:
            self.log.debug(
                "Skipping '%s' since it's a singleton and already written." %
                entry.h5loc
            )
            return
        self.log.debug("Converting to numpy array...")
        data = self._to_array(entry, name=key)
        if data is None or not hasattr(data, 'dtype'):
            self.log.debug("Conversion failed. moving on...")
            return
        try:
            self.log.debug("Looking for h5loc...")
            h5loc = entry.h5loc
        except AttributeError:
            self.log.debug(
                "h5loc not found. setting to '{}'...".format(DEFAULT_H5LOC)
            )
            h5loc = DEFAULT_H5LOC
        if data.dtype.names is None:
            self.log.debug(
                "Array has no named dtype. "
                "using blob key as h5 column name"
            )
            dt = np.dtype((data.dtype, [(key, data.dtype)]))
            data = data.view(dt)
        # where = os.path.join(h5loc, tabname)
        try:
            title = entry.name
        except AttributeError:
            title = key

        if isinstance(data, Table) and not data.h5singleton:
            if 'group_id' not in data:
                data = data.append_columns('group_id', self.index)

        # assert 'group_id' in data.dtype.names

        self.log.debug("h5l: '{}', title '{}'".format(h5loc, title))

        if hasattr(entry, 'split_h5') and entry.split_h5:
            self.log.debug("Writing into separate columns...")
            self._write_separate_columns(h5loc, entry, title=title)
        else:
            self.log.debug("Writing into single Table...")
            self._write_array(h5loc, data, title=title)

        if hasattr(entry, 'h5singleton') and entry.h5singleton:
            self._singletons_written[entry.h5loc] = True

        return data

    def process(self, blob):
        written_blob = Blob()
        for key, entry in sorted(blob.items()):
            data = self._process_entry(key, entry)
            if data is not None:
                written_blob[key] = data

        if 'GroupInfo' not in blob:
<<<<<<< HEAD
            gi = Table(
                {
                    'group_id': self.index,
                    'blob_len': len(written_blob)
                },
                h5loc='/group_info',
                name='Group Info',
            )
=======
            gi = Table({
                'group_id': self.index,
                'blob_length': len(written_blob)
            },
                       h5loc='/group_info',
                       name='Group Info')
>>>>>>> 02ad4a54
            self._process_entry('GroupInfo', gi)

        if not self.index % 1000:
            self.log.info('Flushing tables to disk...')
            for tab in self._tables.values():
                tab.flush()

        self.index += 1
        return blob

    def finish(self):
        self.h5file.root._v_attrs.km3pipe = np.string_(kp.__version__)
        self.h5file.root._v_attrs.pytables = np.string_(tb.__version__)
        self.h5file.root._v_attrs.jpp = np.string_(get_jpp_revision())
        self.h5file.root._v_attrs.format_version = np.string_(FORMAT_VERSION)
        self.log.info("Adding index tables.")
        for where, data in self.indices.items():
            h5loc = where + "/_indices"
            self.log.info("  -> {0}".format(h5loc))
            indices = Table({
                "index": data["indices"],
                "n_items": data["n_items"]
            },
                            h5loc=h5loc)
            self._write_array(
                h5loc,
                self._to_array(indices),
                title='Indices',
            )
        self.log.info(
            "Creating pytables index tables. "
            "This may take a few minutes..."
        )
        for tab in self._tables.values():
            if 'frame_id' in tab.colnames:
                tab.cols.frame_id.create_index()
            if 'slice_id' in tab.colnames:
                tab.cols.slice_id.create_index()
            if 'dom_id' in tab.colnames:
                tab.cols.dom_id.create_index()
            if 'event_id' in tab.colnames:
                try:
                    tab.cols.event_id.create_index()
                except NotImplementedError:
                    log.warn(
                        "Table '{}' has an uint64 column, "
                        "not indexing...".format(tab._v_name)
                    )
            if 'group_id' in tab.colnames:
                try:
                    tab.cols.group_id.create_index()
                except NotImplementedError:
                    log.warn(
                        "Table '{}' has an uint64 column, "
                        "not indexing...".format(tab._v_name)
                    )
            tab.flush()

        if "HDF5MetaData" in self.services:
            self.log.info("Writing HDF5 meta data.")
            metadata = self.services["HDF5MetaData"]
            for name, value in metadata.items():
                self.h5file.set_node_attr("/", name, value)

        if not self.keep_open:
            self.h5file.close()
        self.print("HDF5 file written to: {}".format(self.filename))


class HDF5Pump(Pump):
    """Read KM3NeT-formatted HDF5 files, event-by-event.

    Parameters
    ----------
    filename: str
        From where to read events. Either this OR ``filenames`` needs to be
        defined.
    filenames: list_like(str)
        Multiple filenames. Either this OR ``filename`` needs to be defined.
    skip_version_check: bool [default: False]
        Don't check the H5 version. Might lead to unintended consequences.
    ignore_hits: bool [default: False]
        If True, do not read any hit information.
    cut_mask: str
        H5 Node path to a boolean cut mask. If specified, use the boolean array
        found at this node as a mask. ``False`` means "skip this event".
        Example: ``cut_mask="/pid/survives_precut"``
    """

    def configure(self):
        self.filename = self.get('filename') or None
        self.filenames = self.get('filenames') or []
        self.skip_version_check = bool(self.get('skip_version_check')) or False
        self.verbose = bool(self.get('verbose'))
        self.ignore_hits = bool(self.get('ignore_hits'))
        self.cut_mask_node = self.get('cut_mask') or None
        self.cut_masks = defaultdict(list)
        self.indices = {}
        self._singletons = {}
        if not self.filename and not self.filenames:
            raise ValueError("No filename(s) defined")

        if self.filename:
            self.filenames.append(self.filename)

        self.filequeue = list(self.filenames)
        self.h5file = None
        self._set_next_file()

        self.group_ids = OrderedDict()
        self._n_each = OrderedDict()
        for fn in self.filenames:
            self._inspect_infile(fn)
        self._n_events = np.sum((v for k, v in self._n_each.items()))
        self.minmax = OrderedDict()
        n_read = 0
        for fn, n in self._n_each.items():
            min = n_read
            max = n_read + n - 1
            n_read += n
            self.minmax[fn] = (min, max)
        self.index = None
        self._reset_index()

    def _inspect_infile(self, fn):
        # Open all files before reading any events
        # So we can raise version mismatches etc before reading anything
        self.log.debug(fn)
        if os.path.isfile(fn):
            if not self.skip_version_check:
                with tb.open_file(fn, 'r') as h5file:
                    check_version(h5file, fn)
        else:
            raise IOError("No such file or directory: '{0}'".format(fn))

        self._read_group_info(fn)

        if self.cut_mask_node is not None:
            if not self.cut_mask_node.startswith('/'):
                self.cut_mask_node = '/' + self.cut_mask_node
            with tb.open_file(fn, 'r') as h5file:
                self.cut_masks[fn] = h5file.get_node(self.cut_mask_node)[:]
            self.log.debug(self.cut_masks[fn])
            mask = self.cut_masks[fn]
            if not mask.shape[0] == self.group_ids[fn].shape[0]:
                raise ValueError("Cut mask length differs from event ids!")
        else:
            self.cut_masks = None

    def _read_group_info(self, fn):
        with tb.open_file(fn, 'r') as h5file:
            if '/event_info' not in h5file and '/group_info' not in h5file:
                self.log.critical(
                    "Missing /event_info or /group_info "
                    "in '%s', aborting..." % fn
                )
                raise SystemExit
            elif '/group_info' in h5file:
                self.print("Reading group information from '/group_info'.")
                group_info = h5file.get_node('/', 'group_info')
                self.group_ids[fn] = group_info.cols.group_id[:]
                self._n_each[fn] = len(self.group_ids[fn])
            elif '/event_info' in h5file:
                self.print("Reading group information from '/event_info'.")
                event_info = h5file.get_node('/', 'event_info')
                try:
                    self.group_ids[fn] = event_info.cols.group_id[:]
                except AttributeError:
                    self.group_ids[fn] = event_info.cols.event_id[:]
                self._n_each[fn] = len(self.group_ids[fn])

    def process(self, blob):
        try:
            blob = self.get_blob(self.index)
        except KeyError:
            self._reset_index()
            raise StopIteration
        self.index += 1
        return blob

    def _need_next(self, index):
        fname = self.current_file
        min, max = self.minmax[fname]
        return (index < min) or (index > max)

    def _set_next_file(self):
        if not self.filequeue:
            raise IndexError('No more files available!')
        if self.h5file:
            self.h5file.close()
        self.current_file = self.filequeue.pop(0)
        self.h5file = tb.open_file(self.current_file, 'r')
        if self.verbose:
            ("Reading %s..." % self.current_file)

    def _translate_index(self, fname, index):
        min, _ = self.minmax[fname]
        return index - min

    def get_blob(self, index):
        if self.index >= self._n_events:
            self._reset_index()
            raise StopIteration
        blob = Blob()
        if self._need_next(index):
            self._set_next_file()
        fname = self.current_file
        h5file = self.h5file
        evt_ids = self.group_ids[fname]
        local_index = self._translate_index(fname, index)
        group_id = evt_ids[local_index]
        if self.cut_masks is not None:
            self.log.debug('Cut masks found, applying...')
            mask = self.cut_masks[fname]
            if not mask[local_index]:
                self.log.info('Cut mask blacklists this event, skipping...')
                return

        # skip groups with separate columns
        # and deal with them later
        # this should be solved using hdf5 attributes in near future
        split_locs = []
        for tab in h5file.walk_nodes(classname="Table"):
            h5loc = tab._v_pathname
            loc, tabname = os.path.split(h5loc)
            if loc in split_locs:
                self.log.info("get_blob: '%s' is noted, skip..." % h5loc)
                continue
            if tabname == "_indices":
                self.log.debug("get_blob: found index table '%s'" % h5loc)
                split_locs.append(loc)
                self.indices[loc] = h5file.get_node(loc + '/' + '_indices')
                continue
            tabname = camelise(tabname)

            index_column = None
            if 'group_id' in tab.dtype.names:
                index_column = 'group_id'
            elif 'event_id' in tab.dtype.names:
                index_column = 'event_id'

            if index_column is not None:
                try:
                    arr = tab.read_where('%s == %d' % (index_column, group_id))
                except NotImplementedError:
                    # 64-bit unsigned integer columns like ``group_id``
                    # are not yet supported in conditions
                    self.log.debug(
                        "get_blob: found uint64 column at '{}'...".
                        format(h5loc)
                    )
                    arr = tab.read()
                    arr = arr[arr[index_column] == group_id]
                except ValueError:
                    # "there are no columns taking part
                    # in condition ``group_id == 0``"
                    self.log.info(
                        "get_blob: no `%s` column found in '%s'! "
                        "skipping... " % (index_column, h5loc)
                    )
                    continue
            else:
                if h5loc not in self._singletons:
                    self.print(
                        "Caching H5 singleton: {} ({})".format(tabname, h5loc)
                    )
                    self._singletons[h5loc] = Table(
                        tab.read(),
                        h5loc=h5loc,
                        split_h5=False,
                        name=tabname,
                        h5singleton=True
                    )
                blob[tabname] = self._singletons[h5loc]
                continue

            self.log.debug("h5loc: '{}'".format(h5loc))
            blob[tabname] = Table(
                arr, h5loc=h5loc, split_h5=False, name=tabname
            )

        # skipped locs are now column wise datasets (usually hits)
        # currently hardcoded, in future using hdf5 attributes
        # to get the right constructor
        for loc in split_locs:
            # if some events are missing (group_id not continuous),
            # this does not work as intended
            # idx, n_items = self.indices[loc][group_id]
            idx = self.indices[loc].col('index')[local_index]
            n_items = self.indices[loc].col('n_items')[local_index]
            end = idx + n_items
            node = h5file.get_node(loc)
            columns = (c for c in node._v_children if c != '_indices')
            data = {}
            for column in columns:
                data[column] = h5file.get_node(loc + '/' + column)[idx:end]
            tabname = camelise(loc.split('/')[-1])
            blob[tabname] = Table(data, h5loc=loc, split_h5=True, name=tabname)

        return blob

    def _reset_index(self):
        """Reset index to default value"""
        self.index = 0

    def __len__(self):
        return self._n_events

    def __iter__(self):
        return self

    def __next__(self):
        if self.index >= self._n_events:
            self._reset_index()
            raise StopIteration
        blob = self.get_blob(self.index)
        self.index += 1
        return blob

    def __getitem__(self, index):
        if isinstance(index, int):
            return self.get_blob(index)
        elif isinstance(index, slice):
            return self._slice_generator(index)
        else:
            raise TypeError("index must be int or slice")

    def _slice_generator(self, index):
        """A simple slice generator for iterations"""
        start, stop, step = index.indices(len(self))
        for i in range(start, stop, step):
            yield self.get_blob(i)

        self.current_file = None

    def finish(self):
        self.h5file.close()


class HDF5MetaData(Module):
    """Metadata to attach to the HDF5 file.

    Parameters
    ----------
    data: dict

    """

    def configure(self):
        self.data = self.require("data")
        self.expose(self.data, "HDF5MetaData")<|MERGE_RESOLUTION|>--- conflicted
+++ resolved
@@ -276,23 +276,14 @@
                 written_blob[key] = data
 
         if 'GroupInfo' not in blob:
-<<<<<<< HEAD
             gi = Table(
                 {
                     'group_id': self.index,
-                    'blob_len': len(written_blob)
+                    'blob_length': len(written_blob)
                 },
                 h5loc='/group_info',
                 name='Group Info',
             )
-=======
-            gi = Table({
-                'group_id': self.index,
-                'blob_length': len(written_blob)
-            },
-                       h5loc='/group_info',
-                       name='Group Info')
->>>>>>> 02ad4a54
             self._process_entry('GroupInfo', gi)
 
         if not self.index % 1000:
