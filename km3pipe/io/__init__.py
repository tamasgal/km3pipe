--- conflicted
+++ resolved
@@ -135,11 +135,7 @@
     return read_hdf5(filename)
 
 
-<<<<<<< HEAD
 def read_hdf5(filename, detx=None, det_id=None, ignore_geometry=False):
-=======
-def read_hdf5(filename, detx=None, ignore_geometry=False):
->>>>>>> 2f17c1de
     """Open HDF5 file and retrieve all relevant information."""
     event_info = pd.read_hdf(filename, '/event_info')
     geometry = None
@@ -150,10 +146,9 @@
     except ValueError:
         reco = None
 
-<<<<<<< HEAD
     if not ignore_geometry:
         if detx is not None:
-            geometry = kp.Geometry(filename=detx)
+            geometry = Geometry(filename=detx)
         if det_id is not None:
             geometry = kp.Geoemtry(det_id=det_id)
 
@@ -164,31 +159,12 @@
             det_id = det_ids[0]
             if det_id > 0:
                 try:
-                    geometry = kp.Geometry(det_id=det_id)
+                    geometry = Geometry(det_id=det_id)
                 except ValueError:
                     log.warning("Could not retrieve the geometry information.")
             else:
                 log.warning("Negative detector ID found ({0}), skipping..."
                             .format(det_id))
-=======
-    if ignore_geometry:
-        geometry = None
-    elif detx is not None:
-        geometry = Geometry(filename=detx)
-    else:
-        det_ids = np.unique(event_info.det_id)
-        if len(det_ids) > 1:
-            log.critical("Multiple detector IDs found in events.")
-        det_id = det_ids[0]
-        if det_id > 0:
-            try:
-                geometry = Geometry(det_id=det_id)
-            except ValueError:
-                log.warning("Could not retrieve the geometry information.")
-        else:
-            log.warning("Negative detector ID found ({0}), skipping..."
-                        .format(det_id))
->>>>>>> 2f17c1de
 
     return Run(event_info, geometry, hits, mc_tracks, reco)
 
