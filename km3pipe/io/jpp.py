#!/usr/bin/env python
# Filename: jpp.py
# pylint: disable=
"""
Pump for the jpp file read through aanet interface.

"""
<<<<<<< HEAD
from glob import glob
import os
=======
from __future__ import absolute_import, print_function, division
>>>>>>> 423dfbd0

import numpy as np

from km3pipe.core import Pump, Blob
from km3pipe.dataclasses import Table
from km3pipe.logger import get_logger

log = get_logger(__name__)    # pylint: disable=C0103

__author__ = "Tamas Gal"
__copyright__ = "Copyright 2016, Tamas Gal and the KM3NeT collaboration."
__credits__ = ["Thomas Heid", "Giuliano Maggi", "Moritz Lotze"]
__license__ = "MIT"
__maintainer__ = "Tamas Gal"
__email__ = "tgal@km3net.de"
__status__ = "Development"


class EventPump(Pump):
    """A pump for DAQEvents in JPP files.

    Parameters
    ----------
    filename: str
        Name of the file to open.

    """

    def configure(self):

        try:
            import jppy    # noqa
        except ImportError:
            raise ImportError(
                "\nEither Jpp or jppy could not be found."
                "\nMake sure you source the JPP environmanet "
                "and have jppy installed"
            )

        self.event_index = self.get('index') or 0
        self.filename = self.require('filename')

        self.buf_size = 5000
        self._channel_ids = np.zeros(self.buf_size, dtype='i')
        self._dom_ids = np.zeros(self.buf_size, dtype='i')
        self._times = np.zeros(self.buf_size, dtype='i')
        self._tots = np.zeros(self.buf_size, dtype='i')
        self._triggereds = np.zeros(self.buf_size, dtype='i')

        self.event_reader = jppy.PyJDAQEventReader(self.filename.encode())
        self.blobs = self.blob_generator()

    def _resize_buffers(self, buf_size):
        log.info("Resizing hit buffers to {}.".format(buf_size))
        self.buf_size = buf_size
        self._channel_ids.resize(buf_size)
        self._dom_ids.resize(buf_size)
        self._times.resize(buf_size)
        self._tots.resize(buf_size)
        self._triggereds.resize(buf_size)

    def blob_generator(self):
        while self.event_reader.has_next:
            try:
                yield self.extract_event()
            except IndexError:
                pass

        raise StopIteration

    def extract_event(self):
        blob = Blob()
        r = self.event_reader
        r.retrieve_next_event()    # do it at the beginning!

        n = r.number_of_snapshot_hits

        if n > self.buf_size:
            self._resize_buffers(int(n * 3 / 2))

        r.get_hits(
            self._channel_ids, self._dom_ids, self._times, self._tots,
            self._triggereds
        )

        hit_series = Table.from_template({
            'channel_id': self._channel_ids[:n],
            'dom_id': self._dom_ids[:n],
            'time': self._times[:n],
            'tot': self._tots[:n],
            'triggered': self._triggereds[:n],
            'group_id': self.event_index,
        }, 'Hits')

        event_info = Table.from_template({
            'det_id': r.det_id,
            'frame_index': r.frame_index,
            'livetime_sec': 0,
            'mc_id': 0,
            'mc_t': 0,
            'n_events_gen': 0,
            'n_files_gen': 0,
            'overlays': r.overlays,
            'trigger_counter': r.trigger_counter,
            'trigger_mask': r.trigger_mask,
            'utc_nanoseconds': r.utc_nanoseconds,
            'utc_seconds': r.utc_seconds,
            'weight_w1': np.nan,
            'weight_w2': np.nan,
            'weight_w3': np.nan,
            'run_id': 0,
            'group_id': self.event_index,
        }, 'EventInfo')

        self.event_index += 1
        blob['EventInfo'] = event_info
        blob['Hits'] = hit_series
        return blob

    def process(self, blob):
        return next(self.blobs)

    def __iter__(self):
        return self

    def __next__(self):
        return next(self.blobs)


class TimeslicePump(Pump):
    """A pump to read and extract timeslices. Currently only hits are read.

    Required Parameters
    -------------------
    filename: str
    stream: str ('L0', 'L1', 'L2', 'SN') default: 'L1'

    """

    def configure(self):
        fname = self.require('filename')
        stream = self.get('stream', default='L1')
        self.blobs = self.timeslice_generator()
        try:
            import jppy    # noqa
        except ImportError:
            raise ImportError(
                "\nEither Jpp or jppy could not be found."
                "\nMake sure you source the JPP environmanet "
                "and have jppy installed"
            )
        stream = 'JDAQTimeslice' + stream
        self.r = jppy.daqtimeslicereader.PyJDAQTimesliceReader(
            fname.encode(), stream.encode()
        )
        self.n_timeslices = self.r.n_timeslices

        self.buf_size = 5000
        self._channel_ids = np.zeros(self.buf_size, dtype='i')
        self._dom_ids = np.zeros(self.buf_size, dtype='i')
        self._times = np.zeros(self.buf_size, dtype='i')
        self._tots = np.zeros(self.buf_size, dtype='i')
        self._triggereds = np.zeros(self.buf_size, dtype=bool)    # dummy

    def process(self, blob):
        return next(self.blobs)

    def timeslice_generator(self):
        """Uses slice ID as iterator"""
        slice_id = 0
        while slice_id < self.n_timeslices:
            blob = self.get_blob(slice_id)
            yield blob
            slice_id += 1

    def get_blob(self, index):
        """Index is slice ID"""
        blob = Blob()
        self.r.retrieve_timeslice(index)
        timeslice_info = Table.from_template({
            'frame_index': self.r.frame_index,
            'slice_id': index,
            'timestamp': self.r.utc_seconds,
            'nanoseconds': self.r.utc_nanoseconds,
            'n_frames': self.r.n_frames,
        }, 'TimesliceInfo')
        hits = self._extract_hits()
        hits.group_id = index
        blob['TimesliceInfo'] = timeslice_info
        blob['TSHits'] = hits
        return blob

    def _extract_hits(self):
        total_hits = self.r.number_of_hits

        if total_hits > self.buf_size:
            buf_size = int(total_hits * 3 / 2)
            self._resize_buffers(buf_size)

        self.r.get_hits(
            self._channel_ids, self._dom_ids, self._times, self._tots
        )

        group_id = 0 if total_hits > 0 else []

        hits = Table.from_template(
            {
                'channel_id': self._channel_ids[:total_hits],
                'dom_id': self._dom_ids[:total_hits],
                'time': self._times[:total_hits],
                'tot': self._tots[:total_hits],
        # 'triggered': self._triggereds[:total_hits],  # dummy
                'group_id': group_id,    # slice_id will be set afterwards
            },
            'TimesliceHits'
        )
        return hits

    def _resize_buffers(self, buf_size):
        log.info("Resizing hit buffers to {}.".format(buf_size))
        self.buf_size = buf_size
        self._channel_ids.resize(buf_size)
        self._dom_ids.resize(buf_size)
        self._times.resize(buf_size)
        self._tots.resize(buf_size)
        self._triggereds.resize(buf_size)    # dummy

    def get_by_frame_index(self, frame_index):
        blob = Blob()
        self.r.retrieve_timeslice_at_frame_index(frame_index)
        hits = self._extract_hits()
        blob['TSHits'] = hits
        return blob

    def __len__(self):
        return self.n_timeslices

    def __iter__(self):
        return self

    def __next__(self):
        return next(self.blobs)

    def __getitem__(self, index):
        if isinstance(index, int):
            return self.get_blob(index)
        elif isinstance(index, slice):
            return self._slice_generator(index)
        else:
            raise TypeError("index must be int or slice")

    def _slice_generator(self, index):
        """A simple slice generator for iterations"""
        start, stop, step = index.indices(len(self))
        for i in range(start, stop, step):
            yield self.get_blob(i)


class SummaryslicePump(Pump):
    """Preliminary Summaryslice reader"""

    def configure(self):
        filename = self.require('filename')
        self.blobs = self.summaryslice_generator()
        try:
            from jppy.daqsummaryslicereader import PyJDAQSummarysliceReader
        except ImportError:
            raise ImportError(
                "\nEither Jpp or jppy could not be found."
                "\nMake sure you source the JPP environmanet "
                "and have jppy installed"
            )
        self.r = PyJDAQSummarysliceReader(filename.encode())

    def process(self, blob):
        return next(self.blobs)

    def summaryslice_generator(self):
        slice_id = 0
        while self.r.has_next:
            summary_slice = {}
            self.r.retrieve_next_summaryslice()
            blob = Blob()
            summaryslice_info = Table.from_template({
                'frame_index': self.r.frame_index,
                'slice_id': slice_id,
                'timestamp': self.r.utc_seconds,
                'nanoseconds': self.r.utc_nanoseconds,
                'n_frames': self.r.n_frames,
            }, 'SummarysliceInfo')
            blob['SummarysliceInfo'] = summaryslice_info
            while self.r.has_next_frame:
                rates = np.zeros(31, dtype='f8')
                hrvs = np.zeros(31, dtype='i4')
                fifos = np.zeros(31, dtype='i4')
                self.r.get_rates(rates)
                self.r.get_hrvs(hrvs)
                self.r.get_fifos(fifos)
                summary_slice[self.r.dom_id] = {
                    'rates': rates,
                    'hrvs': hrvs.astype(bool),
                    'fifos': fifos.astype(bool),
                    'n_udp_packets': self.r.number_of_received_packets,
                    'max_sequence_number': self.r.max_sequence_number,
                    'has_udp_trailer': self.r.has_udp_trailer,
                    'high_rate_veto': self.r.high_rate_veto,
                    'fifo_status': self.r.fifo_status,
                }
                self.r.retrieve_next_frame()
            blob['Summaryslice'] = summary_slice
            slice_id += 1
            yield blob

    def __iter__(self):
        return self

    def __next__(self):
        return next(self.blobs)


class FitPump(Pump):
    """A pump for JFit objects in JPP files.

    Parameters
    ----------
    filename: str
        Name of the file to open.
    """

    def configure(self):

        try:
            import jppy    # noqa
        except ImportError:
            raise ImportError(
                "\nEither Jpp or jppy could not be found."
                "\nMake sure you source the JPP environmanet "
                "and have jppy installed"
            )

        self.event_index = self.get('index') or 0
        self.filename = self.require('filename')

        self.buf_size = 50000
        self._pos_xs = np.zeros(self.buf_size, dtype='d')
        self._pos_ys = np.zeros(self.buf_size, dtype='d')
        self._pos_zs = np.zeros(self.buf_size, dtype='d')
        self._dir_xs = np.zeros(self.buf_size, dtype='d')
        self._dir_ys = np.zeros(self.buf_size, dtype='d')
        self._dir_zs = np.zeros(self.buf_size, dtype='d')
        self._ndfs = np.zeros(self.buf_size, dtype='i')
        self._times = np.zeros(self.buf_size, dtype='d')
        self._qualities = np.zeros(self.buf_size, dtype='d')
        self._energies = np.zeros(self.buf_size, dtype='d')

        self.event_reader = jppy.PyJFitReader(self.filename.encode())
        self.blobs = self.blob_generator()

    def _resize_buffers(self, buf_size):
        log.info("Resizing hit buffers to {}.".format(buf_size))
        self.buf_size = buf_size
        self._pos_xs.resize(buf_size)
        self._pos_ys.resize(buf_size)
        self._pos_zs.resize(buf_size)
        self._dir_xs.resize(buf_size)
        self._dir_ys.resize(buf_size)
        self._dir_zs.resize(buf_size)
        self._ndfs.resize(buf_size)
        self._times.resize(buf_size)
        self._qualities.resize(buf_size)
        self._energies.resize(buf_size)

    def blob_generator(self):
        while self.event_reader.has_next:
            try:
                yield self.extract_event()
            except IndexError:
                pass

        raise StopIteration

    def extract_event(self):
        blob = Blob()
        r = self.event_reader
        r.retrieve_next_event()    # do it at the beginning!

        n = r.n_fits

        if n > self.buf_size:
            self._resize_buffers(int(n * 3 / 2))

        r.get_fits(
            self._pos_xs,
            self._pos_ys,
            self._pos_zs,
            self._dir_xs,
            self._dir_ys,
            self._dir_zs,
            self._ndfs,
            self._times,
            self._qualities,
            self._energies,
        )
        fit_collection = Table({
            'pos_x': self._pos_xs[:n],
            'pos_y': self._pos_ys[:n],
            'pos_z': self._pos_zs[:n],
            'dir_x': self._dir_xs[:n],
            'dir_y': self._dir_ys[:n],
            'dir_z': self._dir_zs[:n],
            'ndf': self._ndfs[:n],
            'time': self._times[:n],
            'quality': self._qualities[:n],
            'energy': self._energies[:n],
        },
                               h5loc='/jfit')
        fit_collection = fit_collection.append_columns(['event_id'],
                                                       [self.event_index])

        # TODO make this into a datastructure

        event_info = Table.from_template({
            'det_id': 0,
            'frame_index': 0,
            'livetime_sec': 0,
            'MC ID': 0,
            'MC time': 0,
            'n_events_gen': 0,
            'n_files_gen': 0,
            'overlays': 0,
            'trigger_counter': 0,
            'trigger_mask': 0,
            'utc_nanoseconds': 0,
            'utc_seconds': 0,
            'weight_w1': np.nan,
            'weight_w2': np.nan,
            'weight_w3': np.nan,
            'run_id': 0,
            'group_id': self.event_index,
        }, 'EventInfo')

        self.event_index += 1
        blob['EventInfo'] = event_info
        blob['JFit'] = fit_collection
        return blob

    def process(self, blob):
        nextblob = next(self.blobs)
        blob.update(nextblob)
        return blob

    def __iter__(self):
        return self

    def __next__(self):
        return next(self.blobs)


class JppCMDWrapper(object):
    def __init__(self):
        self._tools = {}

        self.log = get_logger(self.__class__.__name__)

        bin_dir = os.environ.get('JPP_BIN')

        if bin_dir is not None:
            self.parse_cmd_tools(bin_dir)
        else:
            self.log.error("The Jpp environment is not loaded!")

    def parse_cmd_tools(self, bin_dir):
        tools = glob(os.path.join(bin_dir, '*'))
        for tool in tools:
            self._tools[os.path.basename(tool)] = tool<|MERGE_RESOLUTION|>--- conflicted
+++ resolved
@@ -5,12 +5,10 @@
 Pump for the jpp file read through aanet interface.
 
 """
-<<<<<<< HEAD
+from __future__ import absolute_import, print_function, division
+
 from glob import glob
 import os
-=======
-from __future__ import absolute_import, print_function, division
->>>>>>> 423dfbd0
 
 import numpy as np
 
