# coding=utf-8
# Filename: evt.py
# pylint: disable=C0103,R0903
"""
Pumps for the EVT simulation dataformat.

"""
from __future__ import division, absolute_import, print_function

import sys

from collections import namedtuple, defaultdict

import numpy as np

from km3pipe.core import Pump, Blob
from km3pipe.logger import logging

from km3pipe.dataclasses import Table
from km3pipe.tools import unpack_nfirst
from km3pipe.mc import pdg2name, geant2pdg
from km3pipe.sys import ignored

log = logging.getLogger(__name__)  # pylint: disable=C0103

__author__ = "Tamas Gal"
__copyright__ = "Copyright 2016, Tamas Gal and the KM3NeT collaboration."
__credits__ = []
__license__ = "MIT"
__maintainer__ = "Tamas Gal, Moritz Lotze"
__email__ = "tgal@km3net.de"
__status__ = "Development"


def try_decode_string(foo):
    try:
        return foo.decode('ascii')
    except AttributeError:
        return foo


class Point(np.ndarray):
    """Represents a point in a 3D space"""
    def __new__(cls, input_array=(np.nan, np.nan, np.nan)):
        """Add x, y and z to the ndarray"""
        obj = np.asarray(input_array).view(cls)
        return obj

    @property
    def x(self):
        return self[0]

    @x.setter
    def x(self, value):
        self[0] = value

    @property
    def y(self):
        return self[1]

    @y.setter
    def y(self, value):
        self[1] = value

    @property
    def z(self):
        return self[2]

    @z.setter
    def z(self, value):
        self[2] = value


Position = Direction = Point  # Backwards compatibility


class EvtPump(Pump):  # pylint: disable:R0902
    """Provides a pump for EVT-files.

    Parameters
    ----------
    filename: str
        The file to read the events from.
    cache_enabled: bool
        If enabled, a cache of the event indices is created when loading
        the file. Enable it if you want to jump around and inspect the
        events non-consecutively. [default: False]
    basename: str
        The common part of the filenames if you want to process multiple
        files e.g. file1.evt, file2.evt and file3.evt. During processing,
        the files will be concatenated behind the scenes.
        You need to specify the `index_stop` and `index_start`
        (1 and 3 for the example).
    suffix: str
        A string to append to each filename (before ".evt"), when basename
        is given. [default: '']
    index_start: int
        The starting index if you process multiple files at once. [default: 1]
    index_stop: int
        The last index if you process multiple files at once. [default: 1]
    n_digits: int or None
        The number of digits for indexing multiple files. [default: None]
        `None` means no leading zeros.
    exclude_tags: list of strings
        The tags in the EVT file, which should be ignored (e.g. if they
        cause parse errors)

    """

    def configure(self):
        self.filename = self.get('filename')
        self.cache_enabled = self.get('cache_enabled') or False
        self.basename = self.get('basename') or None
        self.suffix = self.get('suffix', default='')
        self.index_start = self.get('index_start', default=1)
        self.index_stop = self.get('index_stop', default=1)
        self.n_digits = self.get('n_digits', default=None)
        self.exclude_tags = self.get('exclude_tags')
        if self.exclude_tags is None:
            self.exclude_tags = []

        self.raw_header = None
        self.event_offsets = []
        self.index = 0
        self.whole_file_cached = False

        self.file_index = int(self.index_start)

        if self.basename:
            self.log.info("Got a basename ({}), constructing the first "
                          "filename.".format(self.basename))
<<<<<<< HEAD
            self.filename = self.basename  \
                + str(self.index_start).zfill(self.n_digits)  \
                + self.suffix \
                + '.evt'
=======
            file_index = self._get_file_index_str()

            self.filename = "{}{}{}.evt"  \
                            .format(self.basename, file_index, self.suffix)
>>>>>>> 40126a1d
            self.log.info("Constructed filename: {}".format(self.filename))

        if self.filename:
            print("Opening {0}".format(self.filename))
            self.open_file(self.filename)
            self.prepare_blobs()

    def _reset(self):
        """Clear the cache."""
        self.log.info("Clearing the cache, resetting event offsets")
        self.raw_header = None
        self.event_offsets = []
        self.index = 0

    def _get_file_index_str(self):
        """Create a string out of the current file_index"""
        file_index = str(self.file_index)
        if self.n_digits is not None:
            file_index = file_index.zfill(self.n_digits)
        return file_index


    def prepare_blobs(self):
        """Populate the blobs"""
        self.raw_header = self.extract_header()
        if self.cache_enabled:
            self._cache_offsets()

    def extract_header(self):
        """Create a dictionary with the EVT header information"""
        self.log.info("Extracting the header")
        raw_header = self.raw_header = {}
        first_line = self.blob_file.readline()
        first_line = try_decode_string(first_line)
        self.blob_file.seek(0, 0)
        if not first_line.startswith(str('start_run')):
            self.log.warning("No header found.")
            return raw_header
        for line in iter(self.blob_file.readline, ''):
            line = try_decode_string(line)
            line = line.strip()
            try:
                tag, value = str(line).split(':')
            except ValueError:
                continue
            raw_header[tag] = str(value).split()
            if line.startswith(str('end_event:')):
                self._record_offset()
                return raw_header
        raise ValueError("Incomplete header, no 'end_event' tag found!")

    def get_blob(self, index):
        """Return a blob with the event at the given index"""
        self.log.info("Retrieving blob #{}".format(index))
        if index > len(self.event_offsets) - 1:
            self.log.info("Index not in cache, caching offsets")
            self._cache_offsets(index, verbose=False)
        self.blob_file.seek(self.event_offsets[index], 0)
        blob = self._create_blob()
        if blob is None:
            self.log.info("Empty blob created...")
            raise IndexError
        else:
            self.log.debug("Returning the blob")
            return blob

    def process(self, blob=None):
        """Pump the next blob to the modules"""
        try:
            blob = self.get_blob(self.index)
        except IndexError:
            self.log.info("Got an IndexError, trying the next file")
            if self.basename and self.file_index < self.index_stop:
                self.file_index += 1
                self.log.info("Now at file_index={}".format(self.file_index))
                self._reset()
                self.blob_file.close()
                self.log.info("Resetting blob index to 0")
                self.index = 0
<<<<<<< HEAD
                self.filename = self.basename  \
                    + str(self.file_index).zfill(self.n_digits)  \
                    + self.suffix  \
                    + '.evt'
=======
                file_index = self._get_file_index_str()

                self.filename = "{}{}{}.evt"  \
                                .format(self.basename, file_index, self.suffix)
>>>>>>> 40126a1d
                self.log.info("Next filename: {}".format(self.filename))
                print("Opening {0}".format(self.filename))
                self.open_file(self.filename)
                self.prepare_blobs()
                try:
                    blob = self.get_blob(self.index)
                except IndexError:
                    self.log.warning("No blob found in file {}"
                                     .format(self.filename))
                else:
                    return blob
            self.log.info("No files left, terminating the pipeline")
            raise StopIteration

        self.index += 1
        return blob

    def _cache_offsets(self, up_to_index=None, verbose=True):
        """Cache all event offsets."""
        if not up_to_index:
            if verbose:
                print("Caching event file offsets, this may take a minute.")
            self.blob_file.seek(0, 0)
            self.event_offsets = []
            if not self.raw_header:
                self.event_offsets.append(0)
        else:
            self.blob_file.seek(self.event_offsets[-1], 0)
        for line in iter(self.blob_file.readline, ''):
            line = try_decode_string(line)
            if line.startswith('end_event:'):
                self._record_offset()
                if len(self.event_offsets) % 100 == 0:
                    if verbose:
                        print('.', end='')
                    sys.stdout.flush()
            if up_to_index and len(self.event_offsets) >= up_to_index + 1:
                return
        self.event_offsets.pop()  # get rid of the last entry
        if not up_to_index:
            self.whole_file_cached = True
        print("\n{0} events indexed.".format(len(self.event_offsets)))

    def _record_offset(self):
        """Stores the current file pointer position"""
        offset = self.blob_file.tell()
        self.event_offsets.append(offset)

    @staticmethod
    def _create_table(hits, group_id):
        dct = defaultdict(list)
        for h in hits:
            dct['a'].append(h.a)
            dct['origin'].append(h.origin)
            dct['pmt_id'].append(h.pmt_id)
            dct['time'].append(h.time)
            dct['group_id'].append(group_id)
        return dct

    def _create_blob(self):
        """Parse the next event from the current file position"""
        blob = None
        for line in self.blob_file:
            line = try_decode_string(line)
            line = line.strip()
            if line.startswith('end_event:') and blob:
                blob['raw_header'] = self.raw_header
                with ignored(KeyError):
                    blob['Hits'] = Table.from_template(
                        self._create_table(blob['Hits'], self.index),
                        'Hits'
                    )
                return blob
            if line.startswith('start_event:'):
                blob = Blob()
                tag, value = line.split(':')
                blob[tag] = value.split()
                continue
            if blob:
                self._create_blob_entry_for_line(line, blob)

    def _create_blob_entry_for_line(self, line, blob):
        """Create the actual blob entry from the given line."""
        try:
            tag, value = line.split(':')
        except ValueError:
            self.log.warning("Corrupt line in EVT file:\n{0}".format(line))
            return
        if tag in self.exclude_tags:
            return
        if tag in ('track_in', 'track_fit', 'hit', 'hit_raw',
                   'track_seamuon', 'track_seaneutrino'):
            values = [float(x) for x in value.split()]
            blob.setdefault(tag, []).append(values)
            if tag == 'hit':
                hit = EvtHit(*values)
                blob.setdefault("EvtHits", []).append(hit)
                blob.setdefault("MCHits", []).append(hit)
            if tag == "hit_raw":
                raw_hit = EvtRawHit(*values)
                blob.setdefault("EvtRawHits", []).append(raw_hit)
            if tag == "track_in":
                blob.setdefault("TrackIns", []).append(TrackIn(values))
            if tag == "track_neutrinos":
                blob.setdefault("TrackInNeutrinos", []).append(TrackIn(values))
            if tag == "track_fit":
                blob.setdefault("TrackFits", []).append(TrackFit(values))
            if tag == "track_seamuon":
                blob.setdefault("TrackSeamuon", []).append(TrackIn(values))
            if tag == "track_seaneutrino":
                blob.setdefault("TrackSeaneutrino", []).append(TrackIn(values))

        else:
            if tag == 'neutrino':
                values = [float(x) for x in value.split()]
                blob['Neutrino'] = Neutrino(values)
            elif tag == 'center_on_can':
                values = [float(x) for x in value.split()]
                blob['CenterOnCan'] = TrackCorsika(values)
            elif tag == 'track_primary':
                values = [float(x) for x in value.split()]
                blob['Primary'] = TrackCorsika(values, zed_correction=0)
            elif tag == "track_bundle":
                values = [float(x) for x in value.split()]
                values.append(0)
                blob["CenterOnCan"] = Track(values)
            else:
                blob[tag] = value.split()

    def __len__(self):
        if not self.whole_file_cached:
            self._cache_offsets()
        return len(self.event_offsets)

    def __iter__(self):
        return self

    def next(self):
        """Python 2/3 compatibility for iterators"""
        return self.__next__()

    def __next__(self):
        try:
            blob = self.get_blob(self.index)
        except IndexError:
            self.index = 0
            raise StopIteration
        self.index += 1
        return blob

    def __getitem__(self, index):
        if isinstance(index, int):
            return self.get_blob(index)
        elif isinstance(index, slice):
            return self._slice_generator(index)
        else:
            raise TypeError("index must be int or slice")

    def _slice_generator(self, index):
        """A simple slice generator for iterations"""
        start, stop, step = index.indices(len(self))
        for i in range(start, stop, step):
            yield self.get_blob(i)

    def finish(self):
        """Clean everything up"""
        self.blob_file.close()


class Track(object):
    """Bass class for particle or shower tracks"""
#    def __init__(self, id, x, y, z, dx, dy, dz, E=None, t=0, *args):

    def __init__(self, data, zed_correction=405.93):
        id, x, y, z, dx, dy, dz, E, t, args = unpack_nfirst(data, 9)
        self.id = int(id)
        # z correctio due to gen/km3 (ZED -> sea level shift)
        # http://wiki.km3net.physik.uni-erlangen.de/index.php/Simulations
        self.pos = Point((x, y, z + zed_correction))
        self.dir = Direction((dx, dy, dz))
        self.E = E
        self.time = t
        self.args = args

    def __repr__(self):
        text = "Track:\n"
        text += " id: {0}\n".format(self.id)
        text += " pos: {0}\n".format(self.pos)
        text += " dir: {0}\n".format(self.dir)
        text += " energy: {0} GeV\n".format(self.E)
        text += " time: {0} ns\n".format(self.time)
        return text


class TrackIn(Track):
    """Representation of a track_in entry in an EVT file"""

    def __init__(self, *args, **kwargs):
        super(self.__class__, self).__init__(*args, **kwargs)
        try:
            self.particle_type = int(self.args[0])
            self.charmed = bool(self.args[1])
            self.mother = int(self.args[2])
            self.grandmother = int(self.args[3])
            self.length = 0
        except IndexError:
            self.particle_type = geant2pdg(int(self.args[0]))
            try:
                self.length = self.args[1]
            except IndexError:
                self.length = 0

    def __repr__(self):
        text = super(self.__class__, self).__repr__()
        text += " length: {0} [m]\n".format(self.length)
        try:
            text += " type: {0} [Corsika]\n".format(self.particle_type)
            text += " charmed: {0}\n".format(self.charmed)
            text += " mother: {0} [Corsika]\n".format(self.mother)
            text += " grandmother: {0} [Corsika]\n".format(self.grandmother)
        except AttributeError:
            text += " type: {0} '{1}' [PDG]\n"  \
                    .format(self.particle_type,
                            pdg2name(self.particle_type))
            pass

        return text


class TrackCorsika(Track):
    """Representation of a track in a corsika output file"""

    def __init__(self, *args, **kwargs):
        super(self.__class__, self).__init__(*args, **kwargs)
        self.particle_type = int(self.args[0])
        try:
            self.charmed = bool(self.args[1])
            self.mother = int(self.args[2])
            self.grandmother = int(self.args[3])
        except IndexError:
            pass

    def __repr__(self):
        text = super(self.__class__, self).__repr__()
        text += " type: {0} [Corsika]\n".format(self.particle_type)
        try:
            text += " charmed: {0}\n".format(self.charmed)
            text += " mother: {0} [Corsika]\n".format(self.mother)
            text += " grandmother: {0} [Corsika]\n".format(self.grandmother)
        except AttributeError:
            pass
        return text


class TrackFit(Track):
    """Representation of a track_fit entry in an EVT file"""

    def __init__(self, *args, **kwargs):
        super(self.__class__, self).__init__(*args, **kwargs)
        self.speed = self.args[0]
        self.ts = self.args[1]
        self.te = self.args[2]
        self.con1 = self.args[3]
        self.con2 = self.args[4]

    def __repr__(self):
        text = super(self.__class__, self).__repr__()
        text += " speed: {0} [m/ns]\n".format(self.speed)
        text += " ts: {0} [ns]\n".format(self.ts)
        text += " te: {0} [ns]\n".format(self.te)
        text += " con1: {0}\n".format(self.con1)
        text += " con2: {0}\n".format(self.con2)
        return text


class Neutrino(object):  # pylint: disable:R0902
    """Representation of a neutrino entry in an EVT file"""

    def __init__(self, data, zed_correction=405.93):
        id, x, y, z, dx, dy, dz, E, t, Bx, By, \
            ichan, particle_type, channel, args = unpack_nfirst(data, 14)
        self.id = id
        # z correctio due to gen/km3 (ZED -> sea level shift)
        # http://wiki.km3net.physik.uni-erlangen.de/index.php/Simulations
        self.pos = Point((x, y, z + zed_correction))
        self.dir = Direction((dx, dy, dz))
        self.E = E
        self.time = t
        self.Bx = Bx
        self.By = By
        self.ichan = ichan
        self.particle_type = particle_type
        self.channel = channel

    def __str__(self):
        text = "Neutrino: "
        text += pdg2name(self.particle_type)
        if self.E >= 1000000:
            text += ", {0:.3} PeV".format(self.E / 1000000)
        elif self.E >= 1000:
            text += ", {0:.3} TeV".format(self.E / 1000)
        else:
            text += ", {0:.3} GeV".format(float(self.E))
        text += ', CC' if int(self.channel) == 2 else ', NC'
        return text


# The hit entry in an EVT file
EvtHit = namedtuple('EvtHit',
                    'id pmt_id pe time type n_photons track_in c_time')
EvtHit.__new__.__defaults__ = (None, None, None, None, None, None, None, None)


# The hit_raw entry in an EVT file
def __add_raw_hit__(self, other):
    """Add two hits by adding the ToT and preserve time and pmt_id
    of the earlier one."""
    first = self if self.time <= other.time else other
    return EvtRawHit(first.id, first.pmt_id, self.tot + other.tot, first.time)


EvtRawHit = namedtuple('EvtRawHit', 'id pmt_id tot time')
EvtRawHit.__new__.__defaults__ = (None, None, None, None)
EvtRawHit.__add__ = __add_raw_hit__<|MERGE_RESOLUTION|>--- conflicted
+++ resolved
@@ -129,17 +129,10 @@
         if self.basename:
             self.log.info("Got a basename ({}), constructing the first "
                           "filename.".format(self.basename))
-<<<<<<< HEAD
-            self.filename = self.basename  \
-                + str(self.index_start).zfill(self.n_digits)  \
-                + self.suffix \
-                + '.evt'
-=======
             file_index = self._get_file_index_str()
 
             self.filename = "{}{}{}.evt"  \
                             .format(self.basename, file_index, self.suffix)
->>>>>>> 40126a1d
             self.log.info("Constructed filename: {}".format(self.filename))
 
         if self.filename:
@@ -219,17 +212,10 @@
                 self.blob_file.close()
                 self.log.info("Resetting blob index to 0")
                 self.index = 0
-<<<<<<< HEAD
-                self.filename = self.basename  \
-                    + str(self.file_index).zfill(self.n_digits)  \
-                    + self.suffix  \
-                    + '.evt'
-=======
                 file_index = self._get_file_index_str()
 
                 self.filename = "{}{}{}.evt"  \
                                 .format(self.basename, file_index, self.suffix)
->>>>>>> 40126a1d
                 self.log.info("Next filename: {}".format(self.filename))
                 print("Opening {0}".format(self.filename))
                 self.open_file(self.filename)
