--- conflicted
+++ resolved
@@ -184,14 +184,10 @@
 
 def pld3(p1, p2, d2):
     """Calculate the point-line-distance for given point and line."""
-<<<<<<< HEAD
     c = np.cross(d2, p2 - p1)
-    n1 = scipy.linalg.norm(c)
-    n2 = scipy.linalg.norm(d2)
+    n1 = linalg.norm(c)
+    n2 = linalg.norm(d2)
     return n1 / n2
-=======
-    return linalg.norm(np.cross(d2, p2 - p1)) / linalg.norm(d2)
->>>>>>> 85f85549
 
 
 def lpnorm(x, p=2):
