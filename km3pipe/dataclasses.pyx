# coding=utf-8
# cython: profile=True
# Filename: dataclasses.py
# cython: embedsignature=True
# pylint: disable=W0232,C0103,C0111
"""
...

"""
from __future__ import division, absolute_import, print_function

import ctypes
from libcpp cimport bool as c_bool  # noqa

import numpy as np
cimport numpy as np
cimport cython

np.import_array()

from km3pipe.tools import angle_between, geant2pdg, pdg2name

__author__ = "Tamas Gal and Moritz Lotze"
__copyright__ = "Copyright 2016, Tamas Gal and the KM3NeT collaboration."
__credits__ = []
__license__ = "MIT"
__maintainer__ = "Tamas Gal and Moritz Lotze"
__email__ = "tgal@km3net.de"
__status__ = "Development"
__all__ = ('EventInfo', 'Point', 'Position', 'Direction', 'HitSeries', 'Hit')


class EventInfo(object):
    def __init__(self,
                 det_id,
                 event_id,
                 frame_index,
                 mc_id,
                 mc_t,
                 overlays,
                 run_id,
                 trigger_counter,
                 trigger_mask,
                 utc_nanoseconds,
                 utc_seconds,
                 weight_w1,
                 weight_w2,
                 weight_w3,
                ):
        self.det_id = det_id
        self.event_id = event_id
        self.frame_index = frame_index
        self.mc_id = mc_id
        self.mc_t = mc_t
        self.overlays = overlays
        self.run_id = run_id
        self.trigger_counter = trigger_counter
        self.trigger_mask = trigger_mask
        self.utc_nanoseconds = utc_nanoseconds
        self.utc_seconds = utc_seconds
        self.weight_w1 = weight_w1
        self.weight_w2 = weight_w2
        self.weight_w3 = weight_w3

    @classmethod
    def from_table(cls, row):
        args = []
        for col in sorted(
                ['det_id', 'event_id', 'frame_index', 'mc_id', 'mc_t',
                'overlays', 'run_id', 'trigger_counter', 'trigger_mask',
                'utc_nanoseconds', 'utc_seconds',
                'weight_w1', 'weight_w2', 'weight_w3']
                ):
            try:
                args.append(row[col])
            except KeyError:
                args.append(np.nan)
        return cls(*args)

    def __str__(self):
        return "Event #{0}:\n" \
               "    detector id:     {1}\n" \
               "    run ID:          {2}\n" \
               "    frame index:     {3}\n" \
               "    UTC seconds:     {4}\n" \
               "    UTC nanoseconds: {5}\n" \
               "    MC id:           {6}\n" \
               "    MC time:         {7}\n" \
               "    overlays:        {8}\n" \
               "    trigger counter: {9}\n" \
               "    trigger mask:    {10}\n" \
               .format(self.event_id, self.det_id, self.run_id,
                       self.frame_index, self.utc_seconds, self.utc_nanoseconds,
                       self.mc_id, self.mc_t, self.overlays,
                       self.trigger_counter, self.trigger_mask)

    def __insp__(self):
        return self.__str__()


class Point(np.ndarray):
    """Represents a point in a 3D space"""
    def __new__(cls, input_array=(np.nan, np.nan, np.nan)):
        """Add x, y and z to the ndarray"""
        obj = np.asarray(input_array).view(cls)
        return obj

    @property
    def x(self):
        return self[0]

    @x.setter
    def x(self, value):
        self[0] = value

    @property
    def y(self):
        return self[1]

    @y.setter
    def y(self, value):
        self[1] = value

    @property
    def z(self):
        return self[2]

    @z.setter
    def z(self, value):
        self[2] = value


Position = Direction = Point  # Backwards compatibility


class Direction_(Point):
    """Represents a direction in a 3D space

    The direction vector always normalises itself when an attribute is changed.

    """
    def __new__(cls, input_array=(1, 0, 0)):
        """Add x, y and z to the ndarray"""
        normed_array = np.array(input_array) / np.linalg.norm(input_array)
        obj = np.asarray(normed_array).view(cls)
        return obj

    def _normalise(self):
        normed_array = self / np.linalg.norm(self)
        self[0] = normed_array[0]
        self[1] = normed_array[1]
        self[2] = normed_array[2]

    @property
    def x(self):
        return self[0]

    @x.setter
    def x(self, value):
        self[0] = value
        self._normalise()

    @property
    def y(self):
        return self[1]

    @y.setter
    def y(self, value):
        self[1] = value
        self._normalise()

    @property
    def z(self):
        return self[2]

    @z.setter
    def z(self, value):
        self[2] = value
        self._normalise()

    @property
    def zenith(self):
        return angle_between(self, (0, 0, -1))

    def __str__(self):
        return "({0:.4}, {1:.4}, {2:.4})".format(self.x, self.y, self.z)


cdef class Hit:
    """Represents a hit on a PMT.

    Parameters
    ----------
    channel_id : int
    dir : Direction or numpy.ndarray
    dom_id : int
    id : int
    pmt_id : int
    pos : Position or numpy.ndarray
    time : int
    tot : int
    triggered : bool

    """
    cdef public int id, dom_id, time, tot, channel_id, pmt_id
    cdef public bint triggered
    cdef public np.ndarray pos
    cdef public np.ndarray dir

    def __cinit__(self,
                  int channel_id,
                  int dom_id,
                  int id,
                  int pmt_id,
                  int time,
                  int tot,
                  bint triggered,
                 ):
        self.channel_id = channel_id
        self.dom_id = dom_id
        self.id = id
        self.pmt_id = pmt_id
        self.time = time
        self.tot = tot
        self.triggered = triggered

    def __str__(self):
        return "Hit: channel_id({0}), dom_id({1}), pmt_id({2}), tot({3}), " \
               "time({4}), triggered({5})" \
               .format(self.channel_id, self.dom_id, self.pmt_id, self.tot,
                       self.time, self.triggered)

    def __repr__(self):
        return self.__str__()

    def __insp__(self):
        return self.__str__()


cdef class Track:
    """Represents a particle track.

    Parameters
    ----------
    dir : Direction or numpy.ndarray
    energy : float
    id : int
    pos : Position or numpy.ndarray
    time : int
    type : int

    """
    cdef public int id, time, type
    cdef public float energy
    cdef public np.ndarray pos
    cdef public np.ndarray dir

    def __cinit__(self, dir, float energy, int id, pos, int time, int type, ):
        self.dir = dir
        self.energy = energy
        self.id = id
        self.pos = pos
        self.time = time
        self.type = type

    def __str__(self):
        return "Track: pos({0}), dir({1}), t={2}, E={3}, type={4} ({5})" \
               .format(self.pos, self.dir, self.time, self.energy,
                       self.type, pdg2name(self.type))

    def __repr__(self):
        return self.__str__()

    def __insp__(self):
        return self.__str__()


class HitSeries(object):
    def __init__(self, hits, event_id=None):
        self.event_id = event_id
        self._channel_id = None
        self._dom_id = None
        self._hits = hits
        self._id = None
        self._index = 0
        self._pmt_id = None
        self._time = None
        self._tot = None
        self._triggered = None
        self._columns = None

    @classmethod
    def from_aanet(cls, hits, event_id=None):
        return cls([Hit(
            ord(h.channel_id),
            h.dom_id,
            h.id,
            h.pmt_id,
            h.t,
            h.tot,
            h.trig,
        ) for h in hits], event_id)

    @classmethod
    def from_evt(cls, hits, event_id=None):
        return cls([Hit(
            0,     # channel_id
            0,     # dom_id
            h.id,
            h.pmt_id,
            h.time,
            h.tot,
            0,     # triggered
        ) for h in hits], event_id)

    @classmethod
    def from_arrays(cls, channel_ids, dom_ids, ids, pmt_ids, times, tots,
                    triggereds, event_id=None):
        args = channel_ids, dom_ids, ids, pmt_ids, times, tots, triggereds
        hits = cls([Hit(*hit_args) for hit_args in zip(*args)], event_id)
        hits._channel_id = channel_ids
        hits._dom_id = dom_ids
        hits._id = ids
        hits._pmt_id = pmt_ids
        hits._time = times
        hits._tots = tots
        hits._triggereds = triggereds
        return hits

    @classmethod
    def from_table(cls, table, event_id=None):
        return cls([Hit(
            row['channel_id'],
            row['dom_id'],
            row['id'],
            row['pmt_id'],
            row['time'],
            row['tot'],
            row['triggered'],
        ) for row in table], event_id)

    def __iter__(self):
        return self

    @property
    def id(self):
        if self._id is None:
            self._id = np.array([h.id for h in self._hits])
        return self._id

    @property
    def time(self):
        if self._time is None:
            self._time = np.array([h.time for h in self._hits])
        return self._time

    @property
    def triggered_hits(self):
        if self._triggered_hits is None:
            self._triggered_hits = np.array([h for h in self._hits 
                                        if h.triggered])
        return self._triggered_hits

    @property
    def triggered(self):
        if self._triggered is None:
<<<<<<< HEAD
            self._triggered = np.array([h.triggered for h in self._hits if h.triggered])
=======
            self._triggered = np.array([h.triggered for h in self._hits])
>>>>>>> 7297d90d
        return self._triggered

    @property
    def tot(self):
        if self._tot is None:
            self._tot = np.array([h.tot for h in self._hits])
        return self._tot

    @property
    def dom_id(self):
        if self._dom_id is None:
            self._dom_id = np.array([h.dom_id for h in self._hits])
        return self._dom_id

    @property
    def pmt_id(self):
        if self._pmt_id is None:
            self._pmt_id = np.array([h.pmt_id for h in self._hits])
        return self._pmt_id

    @property
    def id(self):
        if self._id is None:
            self._id = np.array([h.id for h in self._hits])
        return self._id

    @property
    def channel_id(self):
        if self._channel_id is None:
            self._channel_id = np.array([h.channel_id for h in self._hits])
        return self._channel_id

    @property
    def as_columns(self):
        if self._columns is None:
            self._columns = {
                'tot': self.tot,
                'channel_id': self.channel_id,
                'pmt_id': self.pmt_id,
                'dom_id': self.dom_id,
                'time': self.time,
                'id': self.id,

                'triggered': self.triggered,
            }
        return self._columns

    def next(self):
        """Python 2/3 compatibility for iterators"""
        return self.__next__()

    def __next__(self):
        if self._index >= len(self):
            self._index = 0
            raise StopIteration
        item = self._hits[self._index]
        self._index += 1
        return item

    def __len__(self):
        return len(self._hits)

    def __getitem__(self, index):
        if isinstance(index, int):
            return self._hits[index]
        elif isinstance(index, slice):
            return self._slice_generator(index)
        else:
            raise TypeError("index must be int or slice")

    def _slice_generator(self, index):
        """A simple slice generator for iterations"""
        start, stop, step = index.indices(len(self))
        for i in range(start, stop, step):
            yield self._hits[i]

    def __str__(self):
        n_hits = len(self)
        plural = 's' if n_hits > 1 or n_hits == 0 else ''
        return("HitSeries with {0} hit{1}.".format(len(self), plural))

    def __repr__(self):
        return self.__str__()

    def __insp__(self):
        return '\n'.join([str(hit) for hit in self._hits])


class TrackSeries(object):
    def __init__(self, tracks, event_id=None):
        self.event_id = event_id
        self._dir = None
        self._energy = None
        self._id = None
        self._index = 0
        self._pos = None
        self._time = None
        self._tracks = tracks
        self._type = None
        self._highest_energetic_muon = None

    @classmethod
    def from_aanet(cls, tracks, event_id=None):
        return cls([Track(Direction((t.dir.x, t.dir.y, t.dir.z)),
                          t.E,
                          t.id,
                          Position((t.pos.x, t.pos.y, t.pos.z)),
                          t.t,
                          geant2pdg(t.type))
                    for t in tracks], event_id)

    @classmethod
    def from_arrays(cls,
                    directions_x,
                    directions_y,
                    directions_z,
                    energies, ids,
                    positions_x,
                    positions_y,
                    positions_z,
                    times, types,
                    event_id=None):
        args = directions_x, directions_y, directions_z, energies, ids, \
                positions_x, positions_y, positions_z, times, types
        tracks = cls([Track(*track_args) for track_args in zip(*args)], event_id)
        tracks._dir = zip(directions_x, directions_y, directions_z)
        tracks._energy = energies
        tracks._id = ids
        tracks._pos = zip(positions_x, positions_y, positions_z)
        tracks._time = times
        tracks._type = types
        return tracks

    @classmethod
    def from_table(cls, table, event_id=None):
        return cls([Track(
            np.array((row['dir_x'], row['dir_y'], row['dir_z'])),
            row['energy'],
            row['id'],
            np.array((row['pos_x'], row['pos_y'], row['pos_z'])),
            row['time'],
            row['type'],
        ) for row in table], event_id)

    @property
    def highest_energetic_muon(self):
        if self._highest_energetic_muon is None:
            muons = [track for track in self if abs(track.type) == 13]
            if len(muons) == 0:
                raise AttributeError("No muon found")
            self._highest_energetic_muon = max(muons, key=lambda m: m.energy)
        return self._highest_energetic_muon

    def __iter__(self):
        return self

    def __iter__(self):
        return self

    @property
    def id(self):
        if self._id is None:
            self._id = np.array([t.id for t in self._tracks])
        return self._id

    @property
    def time(self):
        if self._time is None:
            self._time = np.array([t.time for t in self._tracks])
        return self._time

    @property
    def energy(self):
        if self._energy is None:
            self._energy = np.array([t.energy for t in self._tracks])
        return self._energy

    @property
    def type(self):
        if self._type is None:
            self._type = np.array([t.type for t in self._tracks])
        return self._type

    @property
    def pos(self):
        if self._pos is None:
            self._pos = np.array([t.pos for t in self._tracks])
        return self._pos

    @property
    def dir(self):
        if self._dir is None:
            self._dir = np.array([t.dir for t in self._tracks])
        return self._dir

    def next(self):
        """Python 2/3 compatibility for iterators"""
        return self.__next__()

    def __next__(self):
        if self._index >= len(self):
            self._index = 0
            raise StopIteration
        item = self._tracks[self._index]
        self._index += 1
        return item

    def __len__(self):
        return len(self._tracks)

    def __getitem__(self, index):
        if isinstance(index, int):
            return self._tracks[index]
        elif isinstance(index, slice):
            return self._slice_generator(index)
        else:
            raise TypeError("index must be int or slice")

    def _slice_generator(self, index):
        """A simple slice generator for iterations"""
        start, stop, step = index.indices(len(self))
        for i in range(start, stop, step):
            yield self._tracks[i]

    def __str__(self):
        n_tracks = len(self)
        plural = 's' if n_tracks > 1 or n_tracks == 0 else ''
        return("TrackSeries with {0} track{1}.".format(len(self), plural))

    def __repr__(self):
        return self.__str__()

    def __insp__(self):
        return '\n'.join([str(track) for track in self._tracks])<|MERGE_RESOLUTION|>--- conflicted
+++ resolved
@@ -364,11 +364,7 @@
     @property
     def triggered(self):
         if self._triggered is None:
-<<<<<<< HEAD
-            self._triggered = np.array([h.triggered for h in self._hits if h.triggered])
-=======
             self._triggered = np.array([h.triggered for h in self._hits])
->>>>>>> 7297d90d
         return self._triggered
 
     @property
