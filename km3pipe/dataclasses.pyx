# coding=utf-8
# cython: profile=True
# Filename: dataclasses.py
# cython: embedsignature=True
# pylint: disable=W0232,C0103,C0111
"""
...

"""
from __future__ import division, absolute_import, print_function

import ctypes
from libcpp cimport bool as c_bool  # noqa
from six import with_metaclass

import numpy as np
cimport numpy as np
cimport cython

np.import_array()

from km3pipe.tools import angle_between, geant2pdg, pdg2name

__author__ = "Tamas Gal and Moritz Lotze"
__copyright__ = "Copyright 2016, Tamas Gal and the KM3NeT collaboration."
__credits__ = []
__license__ = "MIT"
__maintainer__ = "Tamas Gal and Moritz Lotze"
__email__ = "tgal@km3net.de"
__status__ = "Development"
__all__ = ('EventInfo', 'Point', 'Position', 'Direction', 'HitSeries', 'Hit',
           'Track', 'TrackSeries', 'Serialisable')


IS_CC = {
    3: False,
    2: True,
    1: False,
    0: True,
}



class Serialisable(type):
    """A metaclass for serialisable classes.

    The classes should define a `dtype` attribute in their body and are not
    meant to define `__init__` (it will be overwritten).

    Example using six.with_metaclass for py2/py3 compat
    ---------------------------------------------------

        class Foo(with_metaclass(Serialisable)):
            dtype = [('a', '<i4'), ('b', '>i8')]

    """
    def __new__(metaclass, class_name, class_parents, class_attr):
        attr = {}
        for name, val in class_attr.items():
            if name == 'dtype':
                attr['dtype'] = np.dtype(val)
            else:
                attr[name] = val

        def __init__(self, *args, **kwargs):
            """Take care of the attribute settings."""
            for arg, name in zip(args, self.dtype.names):
                setattr(self, name, arg)
            for key, value in kwargs.iteritems():
                setattr(self, key, value)

        attr['__init__'] = __init__

        return type(class_name, class_parents, attr)


class EventInfo(with_metaclass(Serialisable)):
    """Event Metadata.
    """
    dtype = [
        ('det_id', '<i4'), ('frame_index', '<u4'),
        ('mc_id', '<i4'), ('mc_t', '<f8'), ('overlays', 'u1'),
        #('run_id', '<u4'),
        ('trigger_counter', '<u8'), ('trigger_mask', '<u8'),
        ('utc_nanoseconds', '<u8'), ('utc_seconds', '<u8'),
        ('weight_w1', '<f8'), ('weight_w2', '<f8'), ('weight_w3', '<f8'),
        ('event_id', '<u4'),
        ]

    @classmethod
    def from_table(cls, row):
        args = []
        for col in cls.dtype.names:
            try:
                args.append(row[col])
            except KeyError:
                args.append(np.nan)
        return cls(*args)

    @classmethod
    def deserialise(cls, data, event_id=None, fmt='numpy', h5loc='/'):
        if fmt == 'numpy':
            return cls.from_table(data[0])

    def serialise(self, to='numpy'):
        if to == 'numpy':
            return np.array(self.__array__(), dtype=self.dtype)

    def __array__(self):
        return [(
            self.det_id, self.frame_index, self.mc_id, self.mc_t,
            self.overlays,
            #self.run_id,
            self.trigger_counter, self.trigger_mask, self.utc_nanoseconds,
            self.utc_seconds, self.weight_w1, self.weight_w2, self.weight_w3,
            self.event_id,
        ),]

    def __str__(self):
        return "Event #{0}:\n" \
               "    detector id:     {1}\n" \
               "    frame index:     {2}\n" \
               "    UTC seconds:     {3}\n" \
               "    UTC nanoseconds: {4}\n" \
               "    MC id:           {5}\n" \
               "    MC time:         {6}\n" \
               "    overlays:        {7}\n" \
               "    trigger counter: {8}\n" \
               "    trigger mask:    {9}\n" \
               .format(self.event_id, self.det_id,
                       self.frame_index, self.utc_seconds, self.utc_nanoseconds,
                       self.mc_id, self.mc_t, self.overlays,
                       self.trigger_counter, self.trigger_mask
                       #self.run_id,
                       )

    def __insp__(self):
        return self.__str__()

    def __len__(self):
        return 1


class Point(np.ndarray):
    """Represents a point in a 3D space"""
    def __new__(cls, input_array=(np.nan, np.nan, np.nan)):
        """Add x, y and z to the ndarray"""
        obj = np.asarray(input_array).view(cls)
        return obj

    @property
    def x(self):
        return self[0]

    @x.setter
    def x(self, value):
        self[0] = value

    @property
    def y(self):
        return self[1]

    @y.setter
    def y(self, value):
        self[1] = value

    @property
    def z(self):
        return self[2]

    @z.setter
    def z(self, value):
        self[2] = value


Position = Direction = Point  # Backwards compatibility


class Direction_(Point):
    """Represents a direction in a 3D space

    The direction vector always normalises itself when an attribute is changed.

    """
    def __new__(cls, input_array=(1, 0, 0)):
        """Add x, y and z to the ndarray"""
        normed_array = np.array(input_array) / np.linalg.norm(input_array)
        obj = np.asarray(normed_array).view(cls)
        return obj

    def _normalise(self):
        normed_array = self / np.linalg.norm(self)
        self[0] = normed_array[0]
        self[1] = normed_array[1]
        self[2] = normed_array[2]

    @property
    def x(self):
        return self[0]

    @x.setter
    def x(self, value):
        self[0] = value
        self._normalise()

    @property
    def y(self):
        return self[1]

    @y.setter
    def y(self, value):
        self[1] = value
        self._normalise()

    @property
    def z(self):
        return self[2]

    @z.setter
    def z(self, value):
        self[2] = value
        self._normalise()

    @property
    def zenith(self):
        return angle_between(self, (0, 0, -1))

    def __str__(self):
        return "({0:.4}, {1:.4}, {2:.4})".format(self.x, self.y, self.z)


cdef class Hit:
    """Hit on a PMT.

    Parameters
    ----------
    channel_id : int
    dir : Direction or numpy.ndarray
    dom_id : int
    id : int
    pmt_id : int
    pos : Position or numpy.ndarray
    time : int
    tot : int
    triggered : bool

    """
    cdef public int id, dom_id, time, tot, channel_id, pmt_id
    cdef public bint triggered
    cdef public np.ndarray pos
    cdef public np.ndarray dir

    def __cinit__(self,
                  int channel_id,
                  int dom_id,
                  int id,
                  int pmt_id,
                  int time,
                  int tot,
                  bint triggered,
                  int event_id=0        # ignore this!
                 ):
        self.channel_id = channel_id
        self.dom_id = dom_id
        self.id = id
        self.pmt_id = pmt_id
        self.time = time
        self.tot = tot
        self.triggered = triggered

    def __str__(self):
        return "Hit: channel_id({0}), dom_id({1}), pmt_id({2}), tot({3}), " \
               "time({4}), triggered({5})" \
               .format(self.channel_id, self.dom_id, self.pmt_id, self.tot,
                       self.time, self.triggered)

    def __repr__(self):
        return self.__str__()

    def __insp__(self):
        return self.__str__()



cdef class MCHit:
    """Monte Carlo Hit on a PMT.

    Parameters
    ----------
    channel_id : int
    dir : Direction or numpy.ndarray
    dom_id : int
    id : int
    pmt_id : int
    pos : Position or numpy.ndarray
    time : int
    tot : int
    triggered : bool

    """
    cdef public int id, dom_id, time, tot, channel_id, pmt_id
    cdef public bint triggered
    cdef public np.ndarray pos
    cdef public np.ndarray dir

    def __cinit__(self,
                  int channel_id,
                  int dom_id,
                  int id,
                  int pmt_id,
                  int time,
                  int tot,
                  bint triggered,
                 ):
        self.channel_id = channel_id
        self.dom_id = dom_id
        self.id = id
        self.pmt_id = pmt_id
        self.time = time
        self.tot = tot
        self.triggered = triggered

    def __str__(self):
        return "Hit: channel_id({0}), dom_id({1}), pmt_id({2}), tot({3}), " \
               "time({4}), triggered({5})" \
               .format(self.channel_id, self.dom_id, self.pmt_id, self.tot,
                       self.time, self.triggered)

    def __repr__(self):
        return self.__str__()

    def __insp__(self):
        return self.__str__()


cdef class Track:
    """Particle track.

    Parameters
    ----------
    bjorkeny : float
    dir : Direction or numpy.ndarray
    energy : float
    id : int
    interaction_channel : int
    is_cc : bool
    length : float
    pos : Position or numpy.ndarray
    time : int
    type : int
    """
    cdef public int id, time, type, interaction_channel
    cdef public float energy, length, bjorkeny
    cdef public bint is_cc
    cdef public np.ndarray pos
    cdef public np.ndarray dir

    def __cinit__(self,
                  float bjorkeny,
                  dir,
                  float energy,
                  int id,
                  np.int64_t interaction_channel,
                  bint is_cc,
                  float length,
                  pos,
                  int time,
                  int type
                  ):
        self.bjorkeny = bjorkeny
        self.is_cc = is_cc
        self.dir = dir
        self.energy = energy
        self.interaction_channel = interaction_channel
        self.id = id
        self.length = length
        self.pos = pos
        self.time = time
        self.type = type

    def __str__(self):
        return "Track: pos({0}), dir({1}), t={2}, E={3}, type={4} ({5})" \
               .format(self.pos, self.dir, self.time, self.energy,
                       self.type, pdg2name(self.type))

    def __repr__(self):
        return self.__str__()

    def __insp__(self):
        return self.__str__()


class HitSeries(object):
    """Collection of multiple Hits.
    """
    dtype = np.dtype([
        ('channel_id', 'u1'), ('dom_id', '<u4'),
        ('id', '<u4'), ('pmt_id', '<u4'),
        #('run_id', '<u4'),
        ('time', '<i4'), ('tot', 'u1'), ('triggered', '?'),
        ('event_id', '<u4'),
        ])
    def __init__(self, arr):
        self._arr = arr
        self._index = 0
        self._hits = None

    @classmethod
<<<<<<< HEAD
    def from_aanet(cls, hits, event_id=None):
        return cls([Hit(
            #ord(h.channel_id),
            h.channel_id,
=======
    def from_aanet(cls, hits, event_id):
        return cls(np.array([(
            h.channel_id,       # ord(h.channel_id),
>>>>>>> 0e503e0a
            h.dom_id,
            h.id,
            h.pmt_id,
            h.t,
            h.tot,
            h.trig,
            event_id,
        ) for h in hits], dtype=cls.dtype))

    @classmethod
    def from_evt(cls, hits, event_id):
        return cls(np.array([(
            0,     # channel_id
            0,     # dom_id
            h.id,
            h.pmt_id,
            h.time,
            h.tot,
            0,     # triggered
            event_id,
        ) for h in hits], dtype=cls.dtype))

    @classmethod
    def from_arrays(cls, channel_ids, dom_ids, ids, pmt_ids, times, tots,
                    triggereds, event_id):
        len = channel_ids.shape[0]
        hits = np.empty(len, cls.dtype)
        hits['channel_id'] = channel_ids
        hits['dom_id'] = dom_ids
        hits['id'] = ids
        hits['pmt_id'] = pmt_ids
        hits['time'] = times
        hits['tot'] = tots
        hits['triggered'] = triggereds
        hits['event_id'] = np.full(len, event_id, dtype='<u4')
        return cls(hits)

    @classmethod
    def from_dict(cls, map, event_id=None):
        if event_id is None:
            event_id = map['event_id']
        return cls.from_arrays(
            map['channel_id'],
            map['dom_id'],
            map['id'],
            map['pmt_id'],
            map['time'],
            map['tot'],
            map['triggered'],
            event_id,
        )

    def from_table(cls, table, event_id=None):
        if event_id is None:
            event_id = table[0]['event_id']
        return cls(np.array([(
            row['channel_id'],
            row['dom_id'],
            row['id'],
            row['pmt_id'],
            row['time'],
            row['tot'],
            row['triggered'],
        ) for row in table], dtype=cls.dtype), event_id)

    @classmethod
    def deserialise(cls, data, event_id=None, fmt='numpy', h5loc='/'):
        if fmt == 'numpy':
            #return cls.from_table(data, event_id)
            return cls(data)

    def serialise(self, to='numpy'):
        if to == 'numpy':
            return np.array(self.__array__(), dtype=self.dtype)

    def __array__(self):
        return self._arr

    def __iter__(self):
        return self

    @property
    def id(self):
        return self._arr['id']

    @property
    def time(self):
        return self._arr['time']

    @property
    def triggered_hits(self):
        return self._arr[self._arr['triggered'] == True]

    @property
    def triggered(self):
        return self._arr['triggered']

    @property
    def tot(self):
        return self._arr['tot']

    @property
    def dom_id(self):
        return self._arr['dom_id']

    @property
    def pmt_id(self):
        return self._arr['pmt_id']

    @property
    def id(self):
        return self._arr['id']

    @property
    def channel_id(self):
        return self._arr['channel_id']

    @property
    def pos(self):
        return self._arr['pos']

    def next(self):
        """Python 2/3 compatibility for iterators"""
        return self.__next__()

    def __next__(self):
        if self._index >= len(self):
            self._index = 0
            raise StopIteration
        hits = Hit(*self._arr[self._index])
        self._index += 1
        return hits

    def __len__(self):
        return self._arr.shape[0]

    def __getitem__(self, index):
        if isinstance(index, int):
            return Hit(*self._arr[index])
        elif isinstance(index, slice):
            return self._slice_generator(index)
        else:
            raise TypeError("index must be int or slice")

    def _slice_generator(self, index):
        """A simple slice generator for iterations"""
        start, stop, step = index.indices(len(self))
        for i in range(start, stop, step):
            yield Hit(*self._arr[i])

    def __str__(self):
        n_hits = len(self)
        plural = 's' if n_hits > 1 or n_hits == 0 else ''
        return("HitSeries with {0} hit{1}.".format(len(self), plural))

    def __repr__(self):
        return self.__str__()

    def __insp__(self):
        return '\n'.join([str(hit) for hit in self._hits])


class TrackSeries(object):
    """Collection of multiple Tracks.

    Attributes
    ----------
    dtype: datatype of array representation
    """
    dtype = np.dtype([
        ('bjorkeny', '<f8'), ('dir_x', '<f8'), ('dir_y', '<f8'),
        ('dir_z', '<f8'), ('energy', '<f8'),
        ('id', '<u4'), ('interaction_channel', '<u4'), ('is_cc', '?'),
        ('length', '<f8'), ('pos_x', '<f8'), ('pos_y', '<f8'),
        ('pos_z', '<f8'),
        #('run_id', '<u4'),
        ('time', '<i4'), ('type', '<i4'),
        ('event_id', '<u4'),
        ])
    def __init__(self, tracks, event_id=None):
        self._bjorkeny = None
        self._dir = None
        self._energy = None
        self._highest_energetic_muon = None
        self._id = None
        self._index = 0
        self._interaction_channel = None
        self._is_cc = None
        self._length = None
        self._pos = None
        self._time = None
        self._tracks = tracks
        self._type = None
        self.event_id = event_id

    @classmethod
    def from_aanet(cls, tracks, event_id=None):
        return cls([Track(cls.get_usr_item(t, 1),               # bjorkeny
                          Direction((t.dir.x, t.dir.y, t.dir.z)),
                          t.E,
                          t.id,
                          cls.get_usr_item(t, 2),               # ichan
                          IS_CC[cls.get_usr_item(t, 0)],        # is_cc
                          t.len,
                          Position((t.pos.x, t.pos.y, t.pos.z)),
                          t.t,
                          # TODO:
                          # This is a nasty bug. It is not completely clear
                          # if this is supposed to be PDG or Geant convention.
                          # might be, that for CC neutrino events,
                          # the two vector elements might follow _different_
                          # conventions. Yep, 2 conventions for
                          # 2 vector elements...
                          #geant2pdg(t.type))
                          t.type,
                          )
                    for t in tracks], event_id)

    @classmethod
    def from_arrays(cls,
                    bjorkenys,
                    directions_x,
                    directions_y,
                    directions_z,
                    energies,
                    ids,
                    interaction_channels,
                    is_ccs,
                    lengths,
                    positions_x,
                    positions_y,
                    positions_z,
                    times,
                    types,
                    event_id=None,
                    ):
        directions = np.column_stack((directions_x, directions_y,
                                      directions_z))
        positions = np.column_stack((positions_x, positions_y,
                                      positions_z))
        args = bjorkenys, directions, energies, \
            ids, interaction_channels, is_ccs, lengths, positions, \
            times, types
        tracks = cls([Track(*track_args) for track_args in zip(*args)], event_id)
        tracks._bjorkeny = bjorkenys
        tracks._dir = zip(directions_x, directions_y, directions_z)
        tracks._energy = energies
        tracks._id = ids
        tracks._interaction_channel = interaction_channels
        tracks._is_cc = is_ccs
        tracks._length = lengths
        tracks._pos = zip(positions_x, positions_y, positions_z)
        tracks._time = times
        tracks._type = types
        return tracks

    @classmethod
    def from_table(cls, table, event_id=None):
        return cls([Track(
            row['bjorkeny'],
            np.array((row['dir_x'], row['dir_y'], row['dir_z'],)),
            row['energy'],
            row['id'],
            row['interaction_channel'],
            row['is_cc'],
            row['length'],
            np.array((row['pos_x'], row['pos_y'], row['pos_z'],)),
            row['time'],
            row['type']
        ) for row in table], event_id)

    @classmethod
    def deserialise(cls, data, event_id=None, fmt='numpy', h5loc='/'):
        if fmt == 'numpy':
            return cls.from_table(data, event_id)

    def serialise(self, to='numpy'):
        if to == 'numpy':
            return np.array(self.__array__(), dtype=self.dtype)

    def __array__(self):
        return [(
            t.bjorkeny, t.dir[0], t.dir[1], t.dir[2], t.energy,
            t.id, t.interaction_channel, t.is_cc,
            t.length, t.pos[0], t.pos[1], t.pos[2], t.time, t.type,
            self.event_id,
        ) for t in self._tracks]

    @classmethod
    def get_usr_item(cls, track, index):
        try:
            item = track.usr[index]
        except IndexError:
            item = 0.
        return item

    @property
    def highest_energetic_muon(self):
        if self._highest_energetic_muon is None:
            muons = [track for track in self if abs(track.type) == 13]
            if len(muons) == 0:
                raise AttributeError("No muon found")
            self._highest_energetic_muon = max(muons, key=lambda m: m.energy)
        return self._highest_energetic_muon

    def __iter__(self):
        return self

    def __iter__(self):
        return self

    @property
    def bjorkeny(self):
        if self._bjorkeny is None:
            self._bjorkeny = np.array([t.bjorkeny for t in self._tracks])
        return self._bjorkeny

    @property
    def is_cc(self):
        if self._is_cc is None:
            self._is_cc = np.array([t.is_cc for t in self._tracks])
        return self._is_cc

    @property
    def interaction_channel(self):
        if self._interaction_channel is None:
            self._interaction_channel = np.array([t.interaction_channel for
                                                  t in self._tracks])
        return self._interaction_channel

    @property
    def id(self):
        if self._id is None:
            self._id = np.array([t.id for t in self._tracks])
        return self._id

    @property
    def time(self):
        if self._time is None:
            self._time = np.array([t.time for t in self._tracks])
        return self._time

    @property
    def energy(self):
        if self._energy is None:
            self._energy = np.array([t.energy for t in self._tracks])
        return self._energy

    @property
    def length(self):
        if self._length is None:
            self._length = np.array([t.length for t in self._tracks])
        return self._length

    @property
    def type(self):
        if self._type is None:
            self._type = np.array([t.type for t in self._tracks])
        return self._type

    @property
    def pos(self):
        if self._pos is None:
            self._pos = np.array([t.pos for t in self._tracks])
        return self._pos

    @property
    def dir(self):
        if self._dir is None:
            self._dir = np.array([t.dir for t in self._tracks])
        return self._dir

    def next(self):
        """Python 2/3 compatibility for iterators"""
        return self.__next__()

    def __next__(self):
        if self._index >= len(self):
            self._index = 0
            raise StopIteration
        item = self._tracks[self._index]
        self._index += 1
        return item

    def __len__(self):
        return len(self._tracks)

    def __getitem__(self, index):
        if isinstance(index, int):
            return self._tracks[index]
        elif isinstance(index, slice):
            return self._slice_generator(index)
        else:
            raise TypeError("index must be int or slice")

    def _slice_generator(self, index):
        """A simple slice generator for iterations"""
        start, stop, step = index.indices(len(self))
        for i in range(start, stop, step):
            yield self._tracks[i]

    def __str__(self):
        n_tracks = len(self)
        plural = 's' if n_tracks > 1 or n_tracks == 0 else ''
        return("TrackSeries with {0} track{1}.".format(len(self), plural))

    def __repr__(self):
        return self.__str__()

    def __insp__(self):
        return '\n'.join([str(track) for track in self._tracks])



class Reco(dict):
    """A dictionary with a dtype."""
    def __init__(self, map, dtype, h5loc='/reco'):
        self.dtype = dtype
        self.h5loc = h5loc
        self.update(map)

    def serialise(self, to='numpy'):
        if to == 'numpy':
            return np.array(self.__array__(), dtype=self.dtype)

    def __array__(self):
        return [tuple((self[key] for key in self.dtype.names))]


class ArrayTaco(object):
    def __init__(self, arr, h5loc='/'):
        self.array = arr
        self.h5loc = h5loc

    @classmethod
    def deserialise(cls, data, h5loc='/', event_id=None, fmt='numpy'):
        if fmt == 'numpy':
            return cls(data, h5loc)

    def serialise(self, to='numpy'):
        return self.array

    @property
    def dtype(self):
        return self.array.dtype

    def __len__(self):
        return len(self.array)


deserialise_map = {
    'MCHits': HitSeries,
    'Hits': HitSeries,
    'MCTracks': TrackSeries,
    'EventInfo': EventInfo,
    'Tracks': TrackSeries,
}
<|MERGE_RESOLUTION|>--- conflicted
+++ resolved
@@ -406,16 +406,9 @@
         self._hits = None
 
     @classmethod
-<<<<<<< HEAD
-    def from_aanet(cls, hits, event_id=None):
-        return cls([Hit(
-            #ord(h.channel_id),
-            h.channel_id,
-=======
     def from_aanet(cls, hits, event_id):
         return cls(np.array([(
             h.channel_id,       # ord(h.channel_id),
->>>>>>> 0e503e0a
             h.dom_id,
             h.id,
             h.pmt_id,
