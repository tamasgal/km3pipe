# coding=utf-8
# Filename: dataclasses.py
# cython: embedsignature=True
# pylint: disable=W0232,C0103,C0111
"""
...

"""
from __future__ import division, absolute_import, print_function

import ctypes
from libcpp cimport bool as c_bool

import numpy as np
cimport numpy as np
cimport cython

np.import_array()

from km3pipe.tools import angle_between

__all__ = ('Point', 'Position', 'Direction', 'HitSeries', 'HitSeriesA', 'Hit',
           'CPosition', 'CHitSeries')


point_dt = np.dtype([('x', float), ('y', float), ('z', float)])

def Point(vector, as_recarray=True):
<<<<<<< HEAD
    vector = np.array(vector, dtype=np.float)
=======
    """A point as numpy.recarray with x, y and z attributes."""
    vector = np.array(vector)
>>>>>>> a49d8fdc
    if as_recarray:
        return vector.view(point_dt, np.recarray)
    else:
        return vector

Position = Direction = Point  # Backwards compatibility


class Point_(np.ndarray):
    """Represents a point in a 3D space"""
    def __new__(cls, input_array=(np.nan, np.nan, np.nan)):
        """Add x, y and z to the ndarray"""
        obj = np.asarray(input_array).view(cls)
        return obj

    @property
    def x(self):
        return self[0]

    @x.setter
    def x(self, value):
        self[0] = value

    @property
    def y(self):
        return self[1]

    @y.setter
    def y(self, value):
        self[1] = value

    @property
    def z(self):
        return self[2]

    @z.setter
    def z(self, value):
        self[2] = value


class Direction_(Point_):
    """Represents a direction in a 3D space

    The direction vector always normalises itself when an attribute is changed.

    """
    def __new__(cls, input_array=(1, 0, 0)):
        """Add x, y and z to the ndarray"""
        normed_array = np.array(input_array) / np.linalg.norm(input_array)
        obj = np.asarray(normed_array).view(cls)
        return obj

    def _normalise(self):
        normed_array = self / np.linalg.norm(self)
        self[0] = normed_array[0]
        self[1] = normed_array[1]
        self[2] = normed_array[2]

    @property
    def x(self):
        return self[0]

    @x.setter
    def x(self, value):
        self[0] = value
        self._normalise()

    @property
    def y(self):
        return self[1]

    @y.setter
    def y(self, value):
        self[1] = value
        self._normalise()

    @property
    def z(self):
        return self[2]

    @z.setter
    def z(self, value):
        self[2] = value
        self._normalise()

    @property
    def zenith(self):
        return angle_between(self, (0, 0, -1))

    def __str__(self):
        return "({0:.4}, {1:.4}, {2:.4})".format(self.x, self.y, self.z)


class HitSeriesA(object):
    def __init__(self, data=None):
        self.hit_dtype = np.dtype([
            ('id', int),
            ('dom_id', int),
            ('time', int),
            ('tot', int),
            ('channel_id', int),
            ('triggered', bool),
            ('pmt_id', int),
            ('t0', float),
            ('pos_x', float),
            ('pos_y', float),
            ('pos_z', float),
            ('dir_x', float),
            ('dir_y', float),
            ('dir_z', float),
            ])
        self._data = np.rec.array(data, dtype=self.hit_dtype)

    @classmethod
    def from_aanet(cls, data):
        return cls(data=[(h.id, h.dom_id, h.t, h.tot, ord(h.channel_id),
                          h.trig, h.pmt_id, np.nan,
                          np.nan, np.nan, np.nan,
                          np.nan, np.nan, np.nan) for h in data])


cdef class CyHit:
    """Represents a hit on a PMT.

    Parameters
    ----------
    id : float
    dom_id : float
    time : float
    tot : float
    channel_id : float
    pmt_id : float
    triggered : bool
    pos : Position or numpy.ndarray
    dir : Direction or numpy.ndarray

    """
    cdef public float id, dom_id, time, tot, channel_id, pmt_id
    cdef public bint triggered
    cdef public np.ndarray pos
    cdef public np.ndarray dir

    def __cinit__(self, int id, int dom_id, int time, int tot,
                  int channel_id, bint triggered, int pmt_id):
        self.id = id
        self.dom_id = dom_id
        self.time = time
        self.tot = tot
        self.channel_id = channel_id
        self.triggered = triggered
        self.pmt_id = pmt_id


class CPosition(ctypes.Structure):
    _fields_ = [('x', ctypes.c_float),
                ('y', ctypes.c_float),
                ('z', ctypes.c_float)]


class CHit(ctypes.Structure):
    _fields_ = [
            ('id', ctypes.c_float),
            ('dom_id', ctypes.c_float),
            ('time', ctypes.c_float),
            ('tot', ctypes.c_float),
            ('channel_id', ctypes.c_float),
            ('triggered', ctypes.c_bool),
            ('pmt_id', ctypes.c_float),
            ('pos', CPosition),
            ]


class CHitSeries(object):
    def __init__(self, hits):
        self._hits = hits
        self._time = None
        self._triggered = None
        self._tot = None
        self._dom_id = None
        self._pmt_id = None
        self._channel_id = None
        self._index = 0

    @classmethod
    def from_aanet(cls, hits):
        return cls([CHit(h.id, h.dom_id, h.t, h.tot, ord(h.channel_id),
                    h.trig, h.pmt_id) for h in hits])

    @classmethod
    def from_aanet_as_cyhit(cls, hits):
        return cls([CyHit(h.id, h.dom_id, h.t, h.tot, ord(h.channel_id),
                    h.trig, h.pmt_id) for h in hits])

    def __iter__(self):
        return self

    @property
    def time(self):
        if self._time is None:
            self._time = np.array([h.time for h in self._hits])
        return self._time

    @property
    def triggered(self):
        if self._triggered is None:
            self._triggered = np.array([h for h in self._hits if h.triggered])
        return self._triggered

    @property
    def tot(self):
        if self._tot is None:
            self._tot = np.array([h.tot for h in self._hits])
        return self._tot

    @property
    def dom_id(self):
        if self._dom_id is None:
            self._dom_id = np.array([h.dom_id for h in self._hits])
        return self._dom_id

    @property
    def pmt_id(self):
        if self._pmt_id is None:
            self._pmt_id = np.array([h.pmt_id for h in self._hits])
        return self._pmt_id

    @property
    def channel_id(self):
        if self._channel_id is None:
            self._channel_id = np.array([h.channel_id for h in self._hits])
        return self._channel_id

    def next(self):
        """Python 2/3 compatibility for iterators"""
        return self.__next__()

    def __next__(self):
        if self._index >= len(self):
            self._index = 0
            raise StopIteration
        item = self._hits[self._index]
        self._index += 1
        return item

    def __len__(self):
        return len(self._hits)

    def __getitem__(self, index):
        if isinstance(index, int):
            return self._hits[index]
        elif isinstance(index, slice):
            return self._slice_generator(index)
        else:
            raise TypeError("index must be int or slice")

    def _slice_generator(self, index):
        """A simple slice generator for iterations"""
        start, stop, step = index.indices(len(self))
        for i in range(start, stop, step):
            yield self._hits[i]

    def __str__(self):
        n_hits = len(self)
        plural = 's' if n_hits > 1 or n_hits == 0 else ''
        return("HitSeries with {0} hit{1}.".format(len(self), plural))

    def __repr__(self):
        return self.__str__()

    def __insp__(self):
        return '\n'.join([str(hit) for hit in self._hits])


class HitSeries(object):
    @classmethod
    def from_hdf5(cls, data):
        return cls(data, Hit.from_dict)

    @classmethod
    def from_aanet(cls, data):
        return cls(data, Hit.from_aanet)

    @classmethod
    def from_evt(cls, data):
        return cls(data, Hit.from_evt)

    @classmethod
    def from_dict(cls, data):
        return cls(data, Hit.from_dict)

    def __init__(self, data=None, hit_constructor=None):
        self._data = data
        self.hit_constructor = hit_constructor
        self._hits = None
        self._pos = None
        self._dir = None
        self._index = 0

        if data is None:
            self._hits = []

    def append(self, hit):
        if self._hits is None:
            self._convert_hits()
        self._hits.append(hit)
        self._pos = None
        self._dir = None

    @property
    def pos(self):
        if self._hits is None:
            self._convert_hits()
        if self._pos is None:
            self._pos = np.array([hit.pos for hit in self._hits])
        return self._pos

    @property
    def dir(self):
        if self._hits is None:
            self._convert_hits()
        if self._dir is None:
            self._dir = np.array([hit.dir for hit in self._hits])
        return self._dir

    @property
    def triggered(self):
        """Return a copy of triggered hits."""
        if self._hits is None:
            self._convert_hits()
        triggered_hits = [hit for hit in self._hits if hit.triggered]
        return HitSeries(triggered_hits, Hit.from_hit)

    def _convert_hits(self):
        self._hits = [self.hit_constructor(hit) for hit in self._data]
        self._data = None  # get rid of reference to allow GC

    def __iter__(self):
        return self

    def next(self):
        """Python 2/3 compatibility for iterators"""
        return self.__next__()

    def __next__(self):
        if self._hits is None:
            self._convert_hits()

        if self._index >= len(self):
            self._index = 0
            raise StopIteration
        item = self._hits[self._index]
        self._index += 1
        return item

    def __len__(self):
        if self._hits is None:
            self._convert_hits()
        return len(self._hits)

    def __getitem__(self, index):
        if self._hits is None:
            self._convert_hits()

        if isinstance(index, int):
            return self._hits[index]
        elif isinstance(index, slice):
            return self._slice_generator(index)
        else:
            raise TypeError("index must be int or slice")

    def _slice_generator(self, index):
        """A simple slice generator for iterations"""
        start, stop, step = index.indices(len(self))
        for i in range(start, stop, step):
            yield self._hits[i]

    def __str__(self):
        n_hits = len(self)
        plural = 's' if n_hits > 1 or n_hits == 0 else ''
        return("HitSeries with {0} hit{1}.".format(len(self), plural))

    def __repr__(self):
        return self.__str__()

    def __insp__(self):
        if self._hits is None:
            self._convert_hits()
        return '\n'.join([str(hit) for hit in self._hits])


class Hit(object):
    def __init__(self, id=None, time=None, tot=None, channel_id=None,
                 dom_id=None, pmt_id=None, triggered=None, data=None):
        self.id = id
        self.time = time
        self.t0 = None
        self.tot = tot
        self.channel_id = channel_id
        self.dom_id = dom_id
        self.pmt_id = pmt_id
        self.triggered = triggered
        self.data = data
        self.pos = None
        self.dir = None
        self.a = None  # charge <- historical

    @classmethod
    def from_hit(cls, hit):
        new_hit = Hit(hit.id, hit.time, hit.tot, hit.channel_id, hit.dom_id,
                      hit.pmt_id, hit.triggered, data=None)
        if hit.pos is not None:
            new_hit.pos = Position(hit.pos)
        if hit.dir is not None:
            new_hit.dir = Direction(hit.dir)
        new_hit.a = hit.a
        return hit

    @classmethod
    def from_dict(cls, data):
        return cls(data['id'], data['time'], data['tot'], data['channel_id'],
                   data['dom_id'], data=data)

    @classmethod
    def from_aanet(cls, data):
        try:
            return cls(data.id, data.t, data.tot, ord(data.channel_id),
                       data.dom_id, triggered=bool(data.trig), data=data)
        except TypeError:
            return cls(data.id, data.t, data.tot, data.channel_id,
                       data.dom_id, triggered=bool(data.trig), data=data)

    @classmethod
    def from_evt(cls, data):
        return cls(data.id, data.time, data.tot, pmt_id=data.pmt_id, data=data)

    def __str__(self):
        return("Hit(id={0}, time={1}, tot={2}, triggered={3})"
               .format(self.id, self.time, self.tot, self.triggered))

    def __repr__(self):
        return self.__str__()<|MERGE_RESOLUTION|>--- conflicted
+++ resolved
@@ -26,12 +26,8 @@
 point_dt = np.dtype([('x', float), ('y', float), ('z', float)])
 
 def Point(vector, as_recarray=True):
-<<<<<<< HEAD
+    """A point as numpy.recarray with optional x, y and z attributes."""
     vector = np.array(vector, dtype=np.float)
-=======
-    """A point as numpy.recarray with x, y and z attributes."""
-    vector = np.array(vector)
->>>>>>> a49d8fdc
     if as_recarray:
         return vector.view(point_dt, np.recarray)
     else:
