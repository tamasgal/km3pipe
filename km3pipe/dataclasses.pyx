# coding=utf-8
# cython: profile=True
# Filename: dataclasses.py
# cython: embedsignature=True
# pylint: disable=W0232,C0103,C0111
"""
...

"""
from __future__ import division, absolute_import, print_function

import ctypes
from libcpp cimport bool as c_bool  # noqa
from six import with_metaclass
from struct import Struct, calcsize

import numpy as np
cimport numpy as np
cimport cython
import pandas as pd

np.import_array()

from .math import angle_between
from .mc import geant2pdg, pdg2name

__author__ = "Tamas Gal and Moritz Lotze"
__copyright__ = "Copyright 2016, Tamas Gal and the KM3NeT collaboration."
__credits__ = []
__license__ = "MIT"
__maintainer__ = "Tamas Gal and Moritz Lotze"
__email__ = "tgal@km3net.de"
__status__ = "Development"
__all__ = ('EventInfo', 'Point', 'Position', 'Direction', 'HitSeries',
           'TimesliceHitSeries', 'Hit', 'McHit', 'McTrack', 'McTrackSeries',
           'Track', 'TrackSeries', 'Serialisable', 'SummaryframeInfo',
           'BinaryStruct')


IS_CC = {
    3: 0,         # False,
    2: 1,         # True,
    1: 0,         # False,
    0: 1,         # True,
}


class Serialisable(type):
    """A metaclass for serialisable classes.

    The classes should define a `dtype` attribute in their body and are not
    meant to define `__init__` (it will be overwritten).

    The class will also inherit from `Convertible`.

    Example using six.with_metaclass for py2/py3 compat
    ---------------------------------------------------

        class Foo(with_metaclass(Serialisable)):
            dtype = np.dtype([('a', '<i4'), ('b', '>i8')])

    """
    def __new__(metaclass, class_name, class_parents, class_attr):
        attr = {'h5loc': '/'}
        for name, val in class_attr.items():
            if name == 'dtype':
                attr['dtype'] = np.dtype(val)
            else:
                attr[name] = val

        def __init__(self, *args, **kwargs):
            """Take care of the attribute settings."""
            for arg, name in zip(args, self.dtype.names):
                setattr(self, name, arg)
            for key, value in kwargs.iteritems():
                setattr(self, key, value)

        attr['__init__'] = __init__

        class_parents = (Convertible,)

        return type(class_name, class_parents, attr)


class Convertible(object):
    """Implements basic conversion methods."""
    @classmethod
    def deserialise(cls, *args, **kwargs):
        return cls.conv_from(*args, **kwargs)

    def serialise(self, *args, **kwargs):
        return self.conv_to(*args, **kwargs)

    @classmethod
    def conv_from(cls, data, data_id, fmt='numpy', h5loc='/'):
        if fmt == 'numpy':
            return cls.from_table(data[0])

    def conv_to(self, to='numpy'):
        if to == 'numpy':
            return KM3Array(np.array(self.__array__(), dtype=self.dtype),
                            h5loc=self.h5loc)
        if to == 'pandas':
            return KM3DataFrame(self.conv_to(to='numpy'), h5loc=self.h5loc)


class SummarysliceInfo(with_metaclass(Serialisable)):
    """JDAQSummaryslice Metadata.
    """
    h5loc = '/'
    dtype = np.dtype([
        ('det_id', '<i4'),
        ('frame_index', '<u4'),
        ('run_id', '<i4'),
        ('slice_id', '<u4'),
    ])

    @classmethod
    def from_table(cls, row):
        args = []
        for col in cls.dtype.names:
            try:
                args.append(row[col])
            except KeyError:
                args.append(np.nan)
        return cls(*args)

<<<<<<< HEAD
    @classmethod
    def deserialise(cls, *args, **kwargs):
        return cls.conv_from(*args, **kwargs)

    def serialise(self, *args, **kwargs):
        return self.conv_to(*args, **kwargs)

    @classmethod
    def conv_from(cls, data, fmt='numpy', h5loc='/'):
        if fmt == 'numpy':
            return cls.from_table(data[0])

    def conv_to(self, to='numpy'):
        if to == 'numpy':
            return KM3Array(np.array(self.__array__(), dtype=self.dtype),
                            h5loc=self.h5loc)
        if to == 'pandas':
            return KM3DataFrame(self.conv_to(to='numpy'), h5loc=self.h5loc)
=======
>>>>>>> a8fb4da6

    def __array__(self):
        return [(
            self.det_id, self.frame_index, self.run_id, self.slice_id,
        ), ]

    def __str__(self):
        return "Summaryslice #{0}:\n" \
               "    detector id:     {1}\n" \
               "    frame index:     {2}\n" \
               "    run id:          {3}\n" \
               .format(self.slice_id,
                       self.det_id, self.frame_index, self.run_id,
                       )

    def __insp__(self):
        return self.__str__()

    def __len__(self):
        return 1


class TimesliceInfo(with_metaclass(Serialisable)):
    """JDAQTimeslice metadata.
    """
    h5loc = '/'
    dtype = np.dtype([
        ('dom_id', '<u4'),
        ('frame_id', '<u4'),
        ('n_hits', '<u4'),
        ('slice_id', '<u4'),
    ])

    @classmethod
    def from_table(cls, row):
        args = []
        for col in cls.dtype.names:
            try:
                args.append(row[col])
            except KeyError:
                args.append(np.nan)
        return cls(*args)

    @classmethod
    def deserialise(cls, *args, **kwargs):
        return cls.conv_from(*args, **kwargs)

    def serialise(self, *args, **kwargs):
        return self.conv_to(*args, **kwargs)

    @classmethod
    def conv_from(cls, data, frame_id, fmt='numpy', h5loc='/'):
        if fmt == 'numpy':
            return cls.from_table(data[0])

    def conv_to(self, to='numpy'):
        if to == 'numpy':
            return KM3Array(np.array(self.__array__(), dtype=self.dtype),
                            h5loc=self.h5loc)
        if to == 'pandas':
            return KM3DataFrame(self.conv_to(to='numpy'), h5loc=self.h5loc)

    def __array__(self):
        return [(
            self.dom_id, self.frame_id, self.n_hits, self.slice_id,
        ), ]

    def __str__(self):
        return "Timeslice frame:\n" \
               "    slice id: {0}\n" \
               "    frame id: {1}\n" \
               "    DOM id:   {2}\n" \
               "    n_hits:   {3}\n" \
               .format(self.slice_id, self.frame_id, self.dom_id, self.n_hits)

    def __insp__(self):
        return self.__str__()

    def __len__(self):
        return 1


class TimesliceFrameInfo(with_metaclass(Serialisable)):
    """JDAQTimeslice frame metadata.
    """
    h5loc = '/'
    dtype = np.dtype([
        ('dom_id', '<u4'),
        ('fifo_status', '<u4'),
        ('frame_id', '<u4'),
        ('frame_index', '<u4'),
        ('has_udp_trailer', '<u4'),
        ('high_rate_veto', '<u4'),
        ('max_sequence_number', '<u4'),
        ('n_packets', '<u4'),
        ('slice_id', '<u4'),
        ('utc_nanoseconds', '<u4'),
        ('utc_seconds', '<u4'),
        ('white_rabbit_status', '<u4'),
    ])

    @classmethod
    def from_table(cls, row):
        args = []
        for col in cls.dtype.names:
            try:
                args.append(row[col])
            except KeyError:
                args.append(np.nan)
        return cls(*args)

    @classmethod
    def deserialise(cls, *args, **kwargs):
        return cls.conv_from(*args, **kwargs)

    def serialise(self, *args, **kwargs):
        return self.conv_to(*args, **kwargs)

    @classmethod
    def conv_from(cls, data, frame_id, fmt='numpy', h5loc='/'):
        if fmt == 'numpy':
            return cls.from_table(data[0])

    def conv_to(self, to='numpy'):
        if to == 'numpy':
            return KM3Array(np.array(self.__array__(), dtype=self.dtype),
                            h5loc=self.h5loc)
        if to == 'pandas':
            return KM3DataFrame(self.conv_to(to='numpy'), h5loc=self.h5loc)

    def __array__(self):
        return [(
            self.dom_id, self.fifo_status, self.frame_id, self.frame_index,
            self.has_udp_trailer, self.high_rate_veto,
            self.max_sequence_number, self.n_packets, self.slice_id,
            self.utc_nanoseconds, self.utc_seconds, self.white_rabbit_status
        ), ]

    def __str__(self):
        return "Timeslice frame:\n" \
               "    slice id: {0}\n" \
               "    frame id: {1}\n" \
               "    DOM id:   {2}\n" \
               "    UDP packets: {3}/{4}\n" \
               .format(self.slice_id, self.frame_id, self.dom_id,
                       self.n_packets,
                       self.max_sequence_number)

    def __insp__(self):
        return self.__str__()

    def __len__(self):
        return 1


class SummaryframeInfo(with_metaclass(Serialisable)):
    """JDAQSummaryslice frame metadata.
    """
    h5loc = '/'
    dtype = np.dtype([
        ('dom_id', '<u4'),
        ('fifo_status', '<u4'),
        ('frame_id', '<u4'),
        ('frame_index', '<u4'),
        ('has_udp_trailer', '<u4'),
        ('high_rate_veto', '<u4'),
        ('max_sequence_number', '<u4'),
        ('n_packets', '<u4'),
        ('slice_id', '<u4'),
        ('utc_nanoseconds', '<u4'),
        ('utc_seconds', '<u4'),
        ('white_rabbit_status', '<u4'),
    ])

    @classmethod
    def from_table(cls, row):
        args = []
        for col in cls.dtype.names:
            try:
                args.append(row[col])
            except KeyError:
                args.append(np.nan)
        return cls(*args)

    @classmethod
    def deserialise(cls, *args, **kwargs):
        return cls.conv_from(*args, **kwargs)

    def serialise(self, *args, **kwargs):
        return self.conv_to(*args, **kwargs)

    @classmethod
    def conv_from(cls, data, frame_id, fmt='numpy', h5loc='/'):
        if fmt == 'numpy':
            return cls.from_table(data[0])

    def conv_to(self, to='numpy'):
        if to == 'numpy':
            return KM3Array(np.array(self.__array__(), dtype=self.dtype),
                            h5loc=self.h5loc)
        if to == 'pandas':
            return KM3DataFrame(self.conv_to(to='numpy'), h5loc=self.h5loc)

    def __array__(self):
        return [(
            self.dom_id, self.fifo_status, self.frame_id, self.frame_index,
            self.has_udp_trailer, self.high_rate_veto,
            self.max_sequence_number, self.n_packets, self.slice_id,
            self.utc_nanoseconds, self.utc_seconds, self.white_rabbit_status
        ), ]

    def __str__(self):
        return "Summaryslice frame #{0}:\n" \
               "    slice id:    {1}\n" \
               "    DOM id:      {2}\n" \
               "    UDP packets: {3}/{4}\n" \
               .format(self, self.frame_id, self.slice_id, self.dom_id,
                       self.n_packets,
                       self.max_sequence_number)

    def __insp__(self):
        return self.__str__()

    def __len__(self):
        return 1


class EventInfo(object):
    """Event Metadata.
    """
    dtype = np.dtype([
        ('det_id', '<i4'),
        ('event_id', '<u4'),
        ('frame_index', '<u4'),
        ('livetime_sec', '<u8'),
        ('mc_id', '<i4'),
        ('mc_t', '<f8'),
        ('n_events_gen', '<u8'),
        ('n_files_gen', '<u8'),
        ('overlays', '<u4'),
        ('run_id', '<u4'),
        ('trigger_counter', '<u8'),
        ('trigger_mask', '<u8'),
        ('utc_nanoseconds', '<u8'),
        ('utc_seconds', '<u8'),
        ('weight_w1', '<f8'),
        ('weight_w2', '<f8'),
        ('weight_w3', '<f8'),
    ])

    def __init__(self, arr, h5loc='/'):
        self._arr = np.array(arr, dtype=self.dtype).reshape(1)
        for col in self.dtype.names:
            setattr(self, col, self._arr[col])
        self.h5loc = h5loc

    @classmethod
    def from_row(cls, row, **kwargs):
        args = tuple((row[col] for col in cls.dtype.names))
        return cls(np.array(args, dtype=cls.dtype), **kwargs)

    @classmethod
    def deserialise(cls, *args, **kwargs):
        return cls.conv_from(*args, **kwargs)

    def serialise(self, *args, **kwargs):
        return self.conv_to(*args, **kwargs)

    @classmethod
    def conv_from(cls, data, fmt='numpy', h5loc='/', **kwargs):
        if fmt == 'numpy':
            return cls.from_row(data, **kwargs)

    def conv_to(self, to='numpy', **kwargs):
        if to == 'numpy':
            return KM3Array(np.array(self.__array__(), dtype=self.dtype),
                            h5loc=self.h5loc)
        if to == 'pandas':
            return KM3DataFrame(self.conv_to(to='numpy'), h5loc=self.h5loc,
                                **kwargs)

    def __array__(self):
        return self._arr

    def __str__(self):
        return "Event #{0}:\n" \
               "    event id:        {0}\n" \
               "    detector id:     {1}\n" \
               "    frame index:     {2}\n" \
               "    UTC seconds:     {3}\n" \
               "    UTC nanoseconds: {4}\n" \
               "    MC id:           {5}\n" \
               "    MC time:         {6}\n" \
               "    overlays:        {7}\n" \
               "    trigger counter: {8}\n" \
               "    trigger mask:    {9}" \
               .format(self.event_id, self.det_id,
                       self.frame_index, self.utc_seconds,
                       self.utc_nanoseconds, self.mc_id, self.mc_t,
                       self.overlays, self.trigger_counter, self.trigger_mask,
                       self.run_id,
                       )

    def __repr__(self):
        return self.__str__()

    def __insp__(self):
        return self.__str__()

    def __len__(self):
        return 1


class Point(np.ndarray):
    """Represents a point in a 3D space"""
    def __new__(cls, input_array=(np.nan, np.nan, np.nan)):
        """Add x, y and z to the ndarray"""
        obj = np.asarray(input_array).view(cls)
        return obj

    @property
    def x(self):
        return self[0]

    @x.setter
    def x(self, value):
        self[0] = value

    @property
    def y(self):
        return self[1]

    @y.setter
    def y(self, value):
        self[1] = value

    @property
    def z(self):
        return self[2]

    @z.setter
    def z(self, value):
        self[2] = value


Position = Direction = Point  # Backwards compatibility


cdef class Hit:
    """Hit on a PMT.

    Parameters
    ----------
    channel_id : int
    dir_x : float
    dir_y : float
    dir_z : float
    dom_id : int
    id : int
    pmt_id : int
    pos_x : float
    pos_y : float
    pos_z : float
    t0 : int
    time : int
    tot : int
    triggered : int

    """
    cdef public int id, dom_id, time, tot, channel_id, pmt_id
    cdef public unsigned short int triggered
    cdef public float pos_x, pos_y, pos_z, dir_x, dir_y, dir_z, t0

    def __cinit__(self,
                  int channel_id,
                  float dir_x,
                  float dir_y,
                  float dir_z,
                  int dom_id,
                  int id,
                  int pmt_id,
                  float pos_x,
                  float pos_y,
                  float pos_z,
                  int t0,
                  int time,
                  int tot,
                  unsigned short int triggered,
                  ):
        self.channel_id = channel_id
        self.dir_x = dir_x
        self.dir_y = dir_y
        self.dir_z = dir_z
        self.dom_id = dom_id
        self.id = id
        self.pmt_id = pmt_id
        self.pos_x = pos_x
        self.pos_y = pos_y
        self.pos_z = pos_z
        self.t0 = t0
        self.time = time
        self.tot = tot
        self.triggered = triggered

    @property
    def dir(self):
        return np.array((self.dir_x, self.dir_y, self.dir_z))

    @property
    def pos(self):
        return np.array((self.pos_x, self.pos_y, self.pos_z))

    def __str__(self):
        return "Hit: channel_id({0}), dom_id({1}), pmt_id({2}), tot({3}), " \
               "time({4}), triggered({5})" \
               .format(self.channel_id, self.dom_id, self.pmt_id, self.tot,
                       self.time, self.triggered)

    def __repr__(self):
        return self.__str__()

    def __insp__(self):
        return self.__str__()


cdef class TimesliceHit:
    """Timeslice hit on a PMT.

    Parameters
    ----------
    channel_id : int
    dom_id : int
    time : int
    tot : int

    """
    cdef public int dom_id, time, tot, channel_id
    cdef public np.ndarray pos
    cdef public np.ndarray dir

    def __cinit__(self,
                  int channel_id,
                  int dom_id,
                  int time,
                  int tot,
                  int frame_id=0        # ignore this!
                  ):
        self.channel_id = channel_id
        self.dom_id = dom_id
        self.time = time
        self.tot = tot

    def __str__(self):
        return "TimesliceHit: channel_id({0}), dom_id({1}), tot({2}), " \
               "time({3})" \
               .format(self.channel_id, self.dom_id, self.tot, self.time)

    def __repr__(self):
        return self.__str__()

    def __insp__(self):
        return self.__str__()


cdef class McHit:
    """Monte Carlo Hit on a PMT.

    Parameters
    ----------
    channel_id : int
    dir : Direction or numpy.ndarray
    dom_id : int
    id : int
    pmt_id : int
    pos : Position or numpy.ndarray
    time : int
    tot : int
    triggered : int

    """
    cdef public int id, dom_id, time, tot, channel_id, pmt_id
    cdef public unsigned short int triggered
    cdef public np.ndarray pos
    cdef public np.ndarray dir

    def __cinit__(self,
                  int channel_id,
                  int dom_id,
                  int id,
                  int pmt_id,
                  int time,
                  int tot,
                  unsigned short int triggered,
                  ):
        self.channel_id = channel_id
        self.dom_id = dom_id
        self.id = id
        self.pmt_id = pmt_id
        self.time = time
        self.tot = tot
        self.triggered = triggered

    def __str__(self):
        return "Hit: channel_id({0}), dom_id({1}), pmt_id({2}), tot({3}), " \
               "time({4}), triggered({5})" \
               .format(self.channel_id, self.dom_id, self.pmt_id, self.tot,
                       self.time, self.triggered)

    def __repr__(self):
        return self.__str__()

    def __insp__(self):
        return self.__str__()


cdef class Track:
    """Particle track.

    Parameters
    ----------
    bjorkeny : float
    dir : Direction or numpy.ndarray
    energy : float
    id : int
    interaction_channel : int
    is_cc : int
    length : float
    pos : Position or numpy.ndarray
    time : int
    type : int
    """
    cdef public int id, time, type, interaction_channel
    cdef public float energy, length, bjorkeny
    cdef public unsigned short int is_cc
    cdef public np.ndarray pos
    cdef public np.ndarray dir

    def __cinit__(self,
                  float bjorkeny,
                  dir,
                  float energy,
                  int id,
                  np.int64_t interaction_channel,
                  unsigned short int is_cc,
                  float length,
                  pos,
                  int time,
                  int type
                  ):
        self.bjorkeny = bjorkeny
        self.is_cc = is_cc
        self.dir = dir
        self.energy = energy
        self.interaction_channel = interaction_channel
        self.id = id
        self.length = length
        self.pos = pos
        self.time = time
        self.type = type

    def __str__(self):
        return "Track: pos({0}), dir({1}), t={2}, E={3}, type={4} ({5})" \
               .format(self.pos, self.dir, self.time, self.energy,
                       self.type, pdg2name(self.type))

    def __repr__(self):
        return self.__str__()

    def __insp__(self):
        return self.__str__()


cdef class McTrack:
    """Monte Carlo Particle track.

    Parameters
    ----------
    bjorkeny : float
    dir : Direction or numpy.ndarray
    energy : float
    id : int
    interaction_channel : int
    is_cc : int
    length : float
    pos : Position or numpy.ndarray
    time : int
    type : int
    """
    cdef public int id, time, type, interaction_channel
    cdef public float energy, length, bjorkeny
    cdef public unsigned short int is_cc
    cdef public np.ndarray pos
    cdef public np.ndarray dir

    def __cinit__(self,
                  float bjorkeny,
                  dir,
                  float energy,
                  int id,
                  np.int64_t interaction_channel,
                  unsigned short int is_cc,
                  float length,
                  pos,
                  int time,
                  int type
                  ):
        self.bjorkeny = bjorkeny
        self.is_cc = is_cc
        self.dir = dir
        self.energy = energy
        self.interaction_channel = interaction_channel
        self.id = id
        self.length = length
        self.pos = pos
        self.time = time
        self.type = type

    def __str__(self):
        return "Track: pos({0}), dir({1}), t={2}, E={3}, type={4} ({5})" \
               .format(self.pos, self.dir, self.time, self.energy,
                       self.type, pdg2name(self.type))

    def __repr__(self):
        return self.__str__()

    def __insp__(self):
        return self.__str__()


class HitSeries(object):
    """Collection of multiple Hits.
    """
    dtype = np.dtype([
        ('channel_id', 'u1'),
        ('dir_x', '<f8'),
        ('dir_y', '<f8'),
        ('dir_z', '<f8'),
        ('dom_id', '<u4'),
        ('id', '<u4'),
        ('pmt_id', '<u4'),
        ('pos_x', '<f8'),
        ('pos_y', '<f8'),
        ('pos_z', '<f8'),
        ('t0', '<i4'),
        ('time', '<i4'),
        ('tot', 'u1'),
        ('triggered', 'u1'),
    ])
    h5loc = '/hits'

    def __init__(self, arr):
        self._arr = arr
        self._index = 0
        self._hits = None

    @classmethod
    def from_aanet(cls, hits):
        try:
            return cls(np.array([(
                h.channel_id,
                np.nan,     # h.dir.x,
                np.nan,     # h.dir.y,
                np.nan,     # h.dir.z,
                h.dom_id,
                h.id,
                h.pmt_id,
                np.nan,     # h.pos.x,
                np.nan,     # h.pos.y,
                np.nan,     # h.pos.z,
                0,          # t0
                h.t,
                h.tot,
                h.trig,
            ) for h in hits], dtype=cls.dtype))
        except ValueError:
            # Older aanet format.
            return cls(np.array([(
                ord(h.channel_id),
                np.nan,     # h.dir.x,
                np.nan,     # h.dir.y,
                np.nan,     # h.dir.z,
                h.dom_id,
                h.id,
                h.pmt_id,
                np.nan,     # h.pos.x,
                np.nan,     # h.pos.y,
                np.nan,     # h.pos.z,
                0,          # t0
                h.t,
                h.tot,
                h.trig,
            ) for h in hits], dtype=cls.dtype))

    @classmethod
    def from_evt(cls, hits):
        return cls(np.array([(
            0,     # channel_id
            np.nan,
            np.nan,
            np.nan,
            0,     # dom_id
            h.id,
            h.pmt_id,
            np.nan,
            np.nan,
            np.nan,
            0,      # t0
            h.time,
            h.tot,
            0,     # triggered
        ) for h in hits], dtype=cls.dtype))

    @classmethod
    def from_arrays(cls, channel_ids, dir_xs, dir_ys, dir_zs, dom_ids, ids,
                    pmt_ids, pos_xs, pos_ys, pos_zs, t0s, times, tots,
                    triggereds):
        # do we need shape[0] or does len() work too?
        try:
            length = channel_ids.shape[0]
        except AttributeError:
            length = len(channel_ids)
        hits = np.empty(length, cls.dtype)
        hits['channel_id'] = channel_ids
        hits['dir_x'] = dir_xs
        hits['dir_y'] = dir_ys
        hits['dir_z'] = dir_zs
        hits['dom_id'] = dom_ids
        hits['id'] = ids
        hits['pmt_id'] = pmt_ids
        hits['pos_x'] = pos_xs
        hits['pos_y'] = pos_ys
        hits['pos_z'] = pos_zs
        hits['t0'] = t0s
        hits['time'] = times
        hits['tot'] = tots
        hits['triggered'] = triggereds
        return cls(hits)

    @classmethod
    def from_dict(cls, map):
        return cls.from_arrays(
            map['channel_id'],
            map['dir_x'],
            map['dir_y'],
            map['dir_z'],
            map['dom_id'],
            map['id'],
            map['pmt_id'],
            map['pos_x'],
            map['pos_y'],
            map['pos_z'],
            map['t0'],
            map['time'],
            map['tot'],
            map['triggered'],
        )

    @classmethod
    def from_table(cls, table):
        return cls(np.array([(
            row['channel_id'],
            row['dir_x'],
            row['dir_y'],
            row['dir_z'],
            row['dom_id'],
            row['id'],
            row['pmt_id'],
            row['pos_x'],
            row['pos_y'],
            row['pos_z'],
            row['t0'],
            row['time'],
            row['tot'],
            row['triggered'],
        ) for row in table], dtype=cls.dtype))

    @classmethod
    def deserialise(cls, *args, **kwargs):
        return cls.conv_from(*args, **kwargs)

    def serialise(self, *args, **kwargs):
        return self.conv_to(*args, **kwargs)

    @classmethod
    def conv_from(cls, data, fmt='numpy'):
        if fmt == 'numpy':
            return cls(data)
        if fmt == 'pandas':
            return cls(data.to_records(index=False))

    def conv_to(self, to='numpy'):
        if to == 'numpy':
            return KM3Array(np.array(self.__array__(), dtype=self.dtype),
                            h5loc=self.h5loc)
        if to == 'pandas':
            return KM3DataFrame(self.conv_to(to='numpy'), h5loc=self.h5loc)

    def __array__(self):
        return self._arr

    def __iter__(self):
        return self

    @property
    def id(self):
        return self._arr['id']

    @property
    def time(self):
        return self._arr['time']

    @property
    def triggered_hits(self):
        return HitSeries(self._arr[self._arr['triggered'] == True])     # noqa

    @property
    def first_hits(self):
        h = self.conv_to(to='pandas')
        h.sort_values('time', inplace=True)
        h = h.drop_duplicates(subset='dom_id')
        return HitSeries(h.to_records(index=False))

    @property
    def triggered(self):
        return self._arr['triggered']

    @property
    def tot(self):
        return self._arr['tot']

    @property
    def dom_id(self):
        return self._arr['dom_id']

    @property
    def pmt_id(self):
        return self._arr['pmt_id']

    @property
    def id(self):
        return self._arr['id']

    @property
    def channel_id(self):
        return self._arr['channel_id']

    @property
    def pos_x(self):
        return self._arr['pos_x']

    @property
    def pos_y(self):
        return self._arr['pos_y']

    @property
    def pos_z(self):
        return self._arr['pos_z']

    @property
    def dir_x(self):
        return self._arr['dir_x']

    @property
    def dir_y(self):
        return self._arr['dir_y']

    @property
    def dir_z(self):
        return self._arr['dir_z']

    @property
    def t0(self):
        return self._arr['t0']

    def next(self):
        """Python 2/3 compatibility for iterators"""
        return self.__next__()

    def __next__(self):
        if self._index >= len(self):
            self._index = 0
            raise StopIteration
        hit = self[self._index]
        self._index += 1
        return hit

    def __len__(self):
        return self._arr.shape[0]

    def __getitem__(self, index):
        if isinstance(index, int):
            hit = Hit(*self._arr[index])
            return hit
        elif isinstance(index, slice):
            return self._slice_generator(index)
        else:
            raise TypeError("index must be int or slice")

    def _slice_generator(self, index):
        """A simple slice generator for iterations"""
        start, stop, step = index.indices(len(self))
        for i in range(start, stop, step):
            yield Hit(*self._arr[i])

    def __str__(self):
        n_hits = len(self)
        plural = 's' if n_hits > 1 or n_hits == 0 else ''
        return("HitSeries with {0} hit{1}.".format(len(self), plural))

    def __repr__(self):
        return self.__str__()

    def __insp__(self):
        return '\n'.join([str(hit) for hit in self._hits])


class McHitSeries(object):
    """Collection of multiple Monte Carlo Hits.
    """
    dtype = np.dtype([
        ('channel_id', 'u1'),
        ('dir_x', '<f8'),
        ('dir_y', '<f8'),
        ('dir_z', '<f8'),
        ('dom_id', '<u4'),
        ('id', '<u4'),
        ('pmt_id', '<u4'),
        ('pos_x', '<f8'),
        ('pos_y', '<f8'),
        ('pos_z', '<f8'),
        ('t0', '<i4'),
        ('time', '<i4'),
        ('tot', 'u1'),
        ('triggered', 'u1'),
    ])
    h5loc = '/mc_hits'

    def __init__(self, arr):
        self._arr = arr
        self._index = 0
        self._hits = None

    @classmethod
    def from_aanet(cls, hits):
        try:
            return cls(np.array([(
                h.channel_id,
                np.nan,     # h.dir.x,
                np.nan,     # h.dir.y,
                np.nan,     # h.dir.z,
                h.dom_id,
                h.id,
                h.pmt_id,
                np.nan,     # h.pos.x,
                np.nan,     # h.pos.y,
                np.nan,     # h.pos.z,
                0,          # t0
                h.t,
                h.tot,
                h.trig,
            ) for h in hits], dtype=cls.dtype))
        except ValueError:
            # Older aanet format.
            return cls(np.array([(
                ord(h.channel_id),
                np.nan,     # h.dir.x,
                np.nan,     # h.dir.y,
                np.nan,     # h.dir.z,
                h.dom_id,
                h.id,
                h.pmt_id,
                np.nan,     # h.pos.x,
                np.nan,     # h.pos.y,
                np.nan,     # h.pos.z,
                0,          # t0
                h.t,
                h.tot,
                h.trig,
            ) for h in hits], dtype=cls.dtype))

    @classmethod
    def from_evt(cls, hits):
        return cls(np.array([(
            0,     # channel_id
            np.nan,
            np.nan,
            np.nan,
            0,     # dom_id
            h.id,
            h.pmt_id,
            np.nan,
            np.nan,
            np.nan,
            0,      # t0
            h.time,
            h.tot,
            0,     # triggered
        ) for h in hits], dtype=cls.dtype))

    @classmethod
    def from_arrays(cls, channel_ids, dir_xs, dir_ys, dir_zs, dom_ids, ids,
                    pmt_ids, pos_xs, pos_ys, pos_zs, t0s, times, tots,
                    triggereds):
        # do we need shape[0] or does len() work too?
        try:
            length = channel_ids.shape[0]
        except AttributeError:
            length = len(channel_ids)
        hits = np.empty(length, cls.dtype)
        hits['channel_id'] = channel_ids
        hits['dir_x'] = dir_xs
        hits['dir_y'] = dir_ys
        hits['dir_z'] = dir_zs
        hits['dom_id'] = dom_ids
        hits['id'] = ids
        hits['pmt_id'] = pmt_ids
        hits['pos_x'] = pos_xs
        hits['pos_y'] = pos_ys
        hits['pos_z'] = pos_zs
        hits['t0'] = t0s
        hits['time'] = times
        hits['tot'] = tots
        hits['triggered'] = triggereds
        return cls(hits)

    @classmethod
    def from_dict(cls, map):
        return cls.from_arrays(
            map['channel_id'],
            map['dir_x'],
            map['dir_y'],
            map['dir_z'],
            map['dom_id'],
            map['id'],
            map['pmt_id'],
            map['pos_x'],
            map['pos_y'],
            map['pos_z'],
            map['t0'],
            map['time'],
            map['tot'],
            map['triggered'],
        )

    @classmethod
    def from_table(cls, table):
        return cls(np.array([(
            row['channel_id'],
            row['dir_x'],
            row['dir_y'],
            row['dir_z'],
            row['dom_id'],
            row['id'],
            row['pmt_id'],
            row['pos_x'],
            row['pos_y'],
            row['pos_z'],
            row['t0'],
            row['time'],
            row['tot'],
            row['triggered'],
        ) for row in table], dtype=cls.dtype))

    @classmethod
    def deserialise(cls, *args, **kwargs):
        return cls.conv_from(*args, **kwargs)

    def serialise(self, *args, **kwargs):
        return self.conv_to(*args, **kwargs)

    @classmethod
    def conv_from(cls, data, fmt='numpy'):
        if fmt == 'numpy':
            return cls(data)
        if fmt == 'pandas':
            return cls(data.to_records(index=False))

    def conv_to(self, to='numpy'):
        if to == 'numpy':
            return KM3Array(np.array(self.__array__(), dtype=self.dtype),
                            h5loc=self.h5loc)
        if to == 'pandas':
            return KM3DataFrame(self.conv_to(to='numpy'), h5loc=self.h5loc)

    def __array__(self):
        return self._arr

    def __iter__(self):
        return self

    @property
    def id(self):
        return self._arr['id']

    @property
    def time(self):
        return self._arr['time']

    @property
    def triggered_hits(self):
        return McHitSeries(self._arr[self._arr['triggered'] == True])     # noqa

    @property
    def first_hits(self):
        h = self.conv_to(to='pandas')
        h.sort_values('time', inplace=True)
        h = h.drop_duplicates(subset='dom_id')
        return McHitSeries(h.to_records(index=False))

    @property
    def triggered(self):
        return self._arr['triggered']

    @property
    def tot(self):
        return self._arr['tot']

    @property
    def dom_id(self):
        return self._arr['dom_id']

    @property
    def pmt_id(self):
        return self._arr['pmt_id']

    @property
    def id(self):
        return self._arr['id']

    @property
    def channel_id(self):
        return self._arr['channel_id']

    @property
    def pos_x(self):
        return self._arr['pos_x']

    @property
    def pos_y(self):
        return self._arr['pos_y']

    @property
    def pos_z(self):
        return self._arr['pos_z']

    @property
    def dir_x(self):
        return self._arr['dir_x']

    @property
    def dir_y(self):
        return self._arr['dir_y']

    @property
    def dir_z(self):
        return self._arr['dir_z']

    @property
    def t0(self):
        return self._arr['t0']

    def next(self):
        """Python 2/3 compatibility for iterators"""
        return self.__next__()

    def __next__(self):
        if self._index >= len(self):
            self._index = 0
            raise StopIteration
        hit = self[self._index]
        self._index += 1
        return hit

    def __len__(self):
        return self._arr.shape[0]

    def __getitem__(self, index):
        if isinstance(index, int):
            hit = McHit(*self._arr[index])
            return hit
        elif isinstance(index, slice):
            return self._slice_generator(index)
        else:
            raise TypeError("index must be int or slice")

    def _slice_generator(self, index):
        """A simple slice generator for iterations"""
        start, stop, step = index.indices(len(self))
        for i in range(start, stop, step):
            yield McHit(*self._arr[i])

    def __str__(self):
        n_hits = len(self)
        plural = 's' if n_hits > 1 or n_hits == 0 else ''
        return("McHitSeries with {0} hit{1}.".format(len(self), plural))

    def __repr__(self):
        return self.__str__()

    def __insp__(self):
        return '\n'.join([str(hit) for hit in self._hits])


class TimesliceHitSeries(object):
    """Collection of multiple timeslice hits.
    """
    dtype = np.dtype([
        ('channel_id', 'u1'),
        ('dom_id', '<u4'),
        ('time', '<i4'),
        ('tot', 'u1'),
    ])

    def __init__(self, arr, slice_id, frame_id):
        self._arr = arr
        self._index = 0
        self._hits = None
        self.slice_id = slice_id
        self.frame_id = frame_id

    @property
    def h5loc(self):
        return "/timeslices/slice_{0}".format(self.slice_id)

    @property
    def tabname(self):
        return "frame_{0}".format(self.frame_id)

    @classmethod
    def from_arrays(cls, channel_ids, dom_ids, times, tots, slice_id,
                    frame_id):
        len = channel_ids.shape[0]
        hits = np.empty(len, cls.dtype)
        hits['channel_id'] = channel_ids
        hits['dom_id'] = dom_ids
        hits['time'] = times
        hits['tot'] = tots
        return cls(hits, slice_id, frame_id)

    @classmethod
    def from_dict(cls, map, slice_id, frame_id):
        return cls.from_arrays(
            map['channel_id'],
            map['dom_id'],
            map['time'],
            map['tot'],
            slice_id,
            frame_id,
        )

    def from_table(cls, table, slice_id, frame_id):
        return cls(np.array([(
            row['channel_id'],
            row['dom_id'],
            row['time'],
            row['tot'],
        ) for row in table], dtype=cls.dtype), slice_id, frame_id)

    @classmethod
    def deserialise(cls, *args, **kwargs):
        return cls.conv_from(*args, **kwargs)

    def serialise(self, *args, **kwargs):
        return self.conv_to(*args, **kwargs)

    @classmethod
    def conv_from(cls, data, slice_id, frame_id, fmt='numpy'):
        if fmt == 'numpy':
            # return cls.from_table(data, frame_id)
            return cls(data, slice_id, frame_id)

    def conv_to(self, to='numpy'):
        if to == 'numpy':
            return KM3Array(np.array(self.__array__(), dtype=self.dtype),
                            h5loc=self.h5loc)
        if to == 'pandas':
            return KM3DataFrame(self.conv_to(to='numpy'), h5loc=self.h5loc)

    def __array__(self):
        return self._arr

    def __iter__(self):
        return self

    @property
    def time(self):
        return self._arr['time']

    @property
    def tot(self):
        return self._arr['tot']

    @property
    def dom_id(self):
        return self._arr['dom_id']

    @property
    def channel_id(self):
        return self._arr['channel_id']

    def next(self):
        """Python 2/3 compatibility for iterators"""
        return self.__next__()

    def __next__(self):
        if self._index >= len(self):
            self._index = 0
            raise StopIteration
        hits = TimesliceHit(*self._arr[self._index])
        self._index += 1
        return hits

    def __len__(self):
        return self._arr.shape[0]

    def __getitem__(self, index):
        if isinstance(index, int):
            return TimesliceHit(*self._arr[index])
        elif isinstance(index, slice):
            return self._slice_generator(index)
        else:
            raise TypeError("index must be int or slice")

    def _slice_generator(self, index):
        """A simple slice generator for iterations"""
        start, stop, step = index.indices(len(self))
        for i in range(start, stop, step):
            yield TimesliceHit(*self._arr[i])

    def __str__(self):
        n_hits = len(self)
        plural = 's' if n_hits > 1 or n_hits == 0 else ''
        return("TimesliceHitSeries with {0} hit{1}.".format(len(self), plural))

    def __repr__(self):
        return self.__str__()

    def __insp__(self):
        return '\n'.join([str(hit) for hit in self._hits])


class TrackSeries(object):
    """Collection of multiple Tracks.

    Attributes
    ----------
    dtype: datatype of array representation
    """
    dtype = np.dtype([
        ('bjorkeny', '<f8'),
        ('dir_x', '<f8'),
        ('dir_y', '<f8'),
        ('dir_z', '<f8'),
        ('energy', '<f8'),
        ('id', '<u4'),
        ('interaction_channel', '<u4'),
        ('is_cc', '<u4'),
        ('length', '<f8'),
        ('pos_x', '<f8'),
        ('pos_y', '<f8'),
        ('pos_z', '<f8'),
        ('time', '<i4'),
        ('type', '<i4'),
    ])
    h5loc = '/tracks'

    def __init__(self, tracks):
        self._bjorkeny = None
        self._dir = None
        self._energy = None
        self._highest_energetic_muon = None
        self._id = None
        self._index = 0
        self._interaction_channel = None
        self._is_cc = None
        self._length = None
        self._pos = None
        self._time = None
        self._tracks = tracks
        self._type = None

    @classmethod
    def from_aanet(cls, tracks):
        return cls([Track(cls.get_usr_item(t, 1),               # bjorkeny
                          Direction((t.dir.x, t.dir.y, t.dir.z)),
                          t.E,
                          t.id,
                          cls.get_usr_item(t, 2),               # ichan
                          IS_CC[cls.get_usr_item(t, 0)],        # is_cc
                          cls.get_len(t),
                          Position((t.pos.x, t.pos.y, t.pos.z)),
                          t.t,
                          # This is a nasty bug. It is not completely clear
                          # if this is supposed to be PDG or Geant convention.
                          # might be, that for CC neutrino events,
                          # the two vector elements might follow _different_
                          # conventions. Yep, 2 conventions for
                          # 2 vector elements...
                          #
                          # geant2pdg(t.type))
                          t.type,
                          )
                    for t in tracks])

    @classmethod
    def from_arrays(cls,
                    bjorkenys,
                    directions_x,
                    directions_y,
                    directions_z,
                    energies,
                    ids,
                    interaction_channels,
                    is_ccs,
                    lengths,
                    positions_x,
                    positions_y,
                    positions_z,
                    times,
                    types,
                    ):
        directions = np.column_stack((directions_x, directions_y,
                                      directions_z))
        positions = np.column_stack((positions_x, positions_y,
                                     positions_z))
        args = bjorkenys, directions, energies, \
            ids, interaction_channels, is_ccs, lengths, positions, \
            times, types
        tracks = cls([Track(*track_args) for track_args in zip(*args)],)
        tracks._bjorkeny = bjorkenys
        tracks._dir = zip(directions_x, directions_y, directions_z)
        tracks._energy = energies
        tracks._id = ids
        tracks._interaction_channel = interaction_channels
        tracks._is_cc = is_ccs
        tracks._length = lengths
        tracks._pos = zip(positions_x, positions_y, positions_z)
        tracks._time = times
        tracks._type = types
        return tracks

    @classmethod
    def from_km3df(cls, km3df):
        return cls.from_table(km3df.conv_to(to='numpy'),)

    @classmethod
    def from_table(cls, table,):
        return cls([Track(
            row['bjorkeny'],
            np.array((row['dir_x'], row['dir_y'], row['dir_z'],)),
            row['energy'],
            row['id'],
            row['interaction_channel'],
            row['is_cc'],
            row['length'],
            np.array((row['pos_x'], row['pos_y'], row['pos_z'],)),
            row['time'],
            row['type']
        ) for row in table])

    @classmethod
    def deserialise(cls, *args, **kwargs):
        return cls.conv_from(*args, **kwargs)

    def serialise(self, *args, **kwargs):
        return self.conv_to(*args, **kwargs)

    @classmethod
    def conv_from(cls, data, fmt='numpy'):
        if fmt == 'numpy':
            return cls.from_table(data)

    def conv_to(self, to='numpy'):
        if to == 'numpy':
            return KM3Array(np.array(self.__array__(), dtype=self.dtype),
                            h5loc=self.h5loc)
        if to == 'pandas':
            return KM3DataFrame(self.conv_to(to='numpy'), h5loc=self.h5loc)

    def __array__(self):
        return [(
            t.bjorkeny, t.dir[0], t.dir[1], t.dir[2], t.energy,
            t.id, t.interaction_channel, t.is_cc,
            t.length, t.pos[0], t.pos[1], t.pos[2], t.time, t.type,
        ) for t in self._tracks]

    @classmethod
    def get_len(cls, track):
        try:
            return track.len
        except AttributeError:
            return 0

    @classmethod
    def get_usr_item(cls, track, index):
        try:
            item = track.usr[index]
        except IndexError:
            item = 0.
        return item

    @property
    def highest_energetic_muon(self):
        if self._highest_energetic_muon is None:
            muons = [track for track in self if abs(track.type) == 13]
            if len(muons) == 0:
                raise AttributeError("No muon found")
            self._highest_energetic_muon = max(muons, key=lambda m: m.energy)
        return self._highest_energetic_muon

    def __iter__(self):
        return self

    def __iter__(self):
        return self

    @property
    def bjorkeny(self):
        if self._bjorkeny is None:
            self._bjorkeny = np.array([t.bjorkeny for t in self._tracks])
        return self._bjorkeny

    @property
    def is_cc(self):
        if self._is_cc is None:
            self._is_cc = np.array([t.is_cc for t in self._tracks])
        return self._is_cc

    @property
    def interaction_channel(self):
        if self._interaction_channel is None:
            self._interaction_channel = np.array([t.interaction_channel for
                                                  t in self._tracks])
        return self._interaction_channel

    @property
    def id(self):
        if self._id is None:
            self._id = np.array([t.id for t in self._tracks])
        return self._id

    @property
    def time(self):
        if self._time is None:
            self._time = np.array([t.time for t in self._tracks])
        return self._time

    @property
    def energy(self):
        if self._energy is None:
            self._energy = np.array([t.energy for t in self._tracks])
        return self._energy

    @property
    def length(self):
        if self._length is None:
            self._length = np.array([t.length for t in self._tracks])
        return self._length

    @property
    def type(self):
        if self._type is None:
            self._type = np.array([t.type for t in self._tracks])
        return self._type

    @property
    def pos(self):
        if self._pos is None:
            self._pos = np.array([t.pos for t in self._tracks])
        return self._pos

    @property
    def dir(self):
        if self._dir is None:
            self._dir = np.array([t.dir for t in self._tracks])
        return self._dir

    def next(self):
        """Python 2/3 compatibility for iterators"""
        return self.__next__()

    def __next__(self):
        if self._index >= len(self):
            self._index = 0
            raise StopIteration
        item = self._tracks[self._index]
        self._index += 1
        return item

    def __len__(self):
        return len(self._tracks)

    def __getitem__(self, index):
        if isinstance(index, int):
            return self._tracks[index]
        elif isinstance(index, slice):
            return self._slice_generator(index)
        else:
            raise TypeError("index must be int or slice")

    def _slice_generator(self, index):
        """A simple slice generator for iterations"""
        start, stop, step = index.indices(len(self))
        for i in range(start, stop, step):
            yield self._tracks[i]

    def __str__(self):
        n_tracks = len(self)
        plural = 's' if n_tracks > 1 or n_tracks == 0 else ''
        return("TrackSeries with {0} track{1}.".format(len(self), plural))

    def __repr__(self):
        return self.__str__()

    def __insp__(self):
        return '\n'.join([str(track) for track in self._tracks])


class McTrackSeries(object):
    """Collection of multiple Monte Carlo Tracks.

    Attributes
    ----------
    dtype: datatype of array representation
    """
    dtype = np.dtype([
        ('bjorkeny', '<f8'),
        ('dir_x', '<f8'),
        ('dir_y', '<f8'),
        ('dir_z', '<f8'),
        ('energy', '<f8'),
        ('id', '<u4'),
        ('interaction_channel', '<u4'),
        ('is_cc', '<u4'),
        ('length', '<f8'),
        ('pos_x', '<f8'),
        ('pos_y', '<f8'),
        ('pos_z', '<f8'),
        ('time', '<i4'),
        ('type', '<i4'),
    ])
    h5loc = '/mc_tracks'

    def __init__(self, tracks):
        self._bjorkeny = None
        self._dir = None
        self._energy = None
        self._highest_energetic_muon = None
        self._id = None
        self._index = 0
        self._interaction_channel = None
        self._is_cc = None
        self._length = None
        self._pos = None
        self._time = None
        self._tracks = tracks
        self._type = None

    @classmethod
    def from_aanet(cls, tracks):
        return cls([McTrack(cls.get_usr_item(t, 1),               # bjorkeny
                          Direction((t.dir.x, t.dir.y, t.dir.z)),
                          t.E,
                          t.id,
                          cls.get_usr_item(t, 2),               # ichan
                          IS_CC[cls.get_usr_item(t, 0)],        # is_cc
                          cls.get_len(t),
                          Position((t.pos.x, t.pos.y, t.pos.z)),
                          t.t,
                          # This is a nasty bug. It is not completely clear
                          # if this is supposed to be PDG or Geant convention.
                          # might be, that for CC neutrino events,
                          # the two vector elements might follow _different_
                          # conventions. Yep, 2 conventions for
                          # 2 vector elements...
                          #
                          # geant2pdg(t.type))
                          t.type,
                          )
                    for t in tracks])

    @classmethod
    def from_arrays(cls,
                    bjorkenys,
                    directions_x,
                    directions_y,
                    directions_z,
                    energies,
                    ids,
                    interaction_channels,
                    is_ccs,
                    lengths,
                    positions_x,
                    positions_y,
                    positions_z,
                    times,
                    types,
                    ):
        directions = np.column_stack((directions_x, directions_y,
                                      directions_z))
        positions = np.column_stack((positions_x, positions_y,
                                     positions_z))
        args = bjorkenys, directions, energies, \
            ids, interaction_channels, is_ccs, lengths, positions, \
            times, types
        tracks = cls([McTrack(*track_args) for track_args in zip(*args)],)
        tracks._bjorkeny = bjorkenys
        tracks._dir = zip(directions_x, directions_y, directions_z)
        tracks._energy = energies
        tracks._id = ids
        tracks._interaction_channel = interaction_channels
        tracks._is_cc = is_ccs
        tracks._length = lengths
        tracks._pos = zip(positions_x, positions_y, positions_z)
        tracks._time = times
        tracks._type = types
        return tracks

    @classmethod
    def from_km3df(cls, km3df):
        return cls.from_table(km3df.conv_to(to='numpy'),)

    @classmethod
    def from_table(cls, table,):
        return cls([McTrack(
            row['bjorkeny'],
            np.array((row['dir_x'], row['dir_y'], row['dir_z'],)),
            row['energy'],
            row['id'],
            row['interaction_channel'],
            row['is_cc'],
            row['length'],
            np.array((row['pos_x'], row['pos_y'], row['pos_z'],)),
            row['time'],
            row['type']
        ) for row in table])

    @classmethod
    def deserialise(cls, *args, **kwargs):
        return cls.conv_from(*args, **kwargs)

    def serialise(self, *args, **kwargs):
        return self.conv_to(*args, **kwargs)

    @classmethod
    def conv_from(cls, data, fmt='numpy'):
        if fmt == 'numpy':
            return cls.from_table(data)

    def conv_to(self, to='numpy'):
        if to == 'numpy':
            return KM3Array(np.array(self.__array__(), dtype=self.dtype),
                            h5loc=self.h5loc)
        if to == 'pandas':
            return KM3DataFrame(self.conv_to(to='numpy'), h5loc=self.h5loc)

    def __array__(self):
        return [(
            t.bjorkeny, t.dir[0], t.dir[1], t.dir[2], t.energy,
            t.id, t.interaction_channel, t.is_cc,
            t.length, t.pos[0], t.pos[1], t.pos[2], t.time, t.type,
        ) for t in self._tracks]

    @classmethod
    def get_len(cls, track):
        try:
            return track.len
        except AttributeError:
            return 0

    @classmethod
    def get_usr_item(cls, track, index):
        try:
            item = track.usr[index]
        except IndexError:
            item = 0.
        return item

    @property
    def highest_energetic_muon(self):
        if self._highest_energetic_muon is None:
            muons = [track for track in self if abs(track.type) == 13]
            if len(muons) == 0:
                raise AttributeError("No muon found")
            self._highest_energetic_muon = max(muons, key=lambda m: m.energy)
        return self._highest_energetic_muon

    def __iter__(self):
        return self

    def __iter__(self):
        return self

    @property
    def bjorkeny(self):
        if self._bjorkeny is None:
            self._bjorkeny = np.array([t.bjorkeny for t in self._tracks])
        return self._bjorkeny

    @property
    def is_cc(self):
        if self._is_cc is None:
            self._is_cc = np.array([t.is_cc for t in self._tracks])
        return self._is_cc

    @property
    def interaction_channel(self):
        if self._interaction_channel is None:
            self._interaction_channel = np.array([t.interaction_channel for
                                                  t in self._tracks])
        return self._interaction_channel

    @property
    def id(self):
        if self._id is None:
            self._id = np.array([t.id for t in self._tracks])
        return self._id

    @property
    def time(self):
        if self._time is None:
            self._time = np.array([t.time for t in self._tracks])
        return self._time

    @property
    def energy(self):
        if self._energy is None:
            self._energy = np.array([t.energy for t in self._tracks])
        return self._energy

    @property
    def length(self):
        if self._length is None:
            self._length = np.array([t.length for t in self._tracks])
        return self._length

    @property
    def type(self):
        if self._type is None:
            self._type = np.array([t.type for t in self._tracks])
        return self._type

    @property
    def pos(self):
        if self._pos is None:
            self._pos = np.array([t.pos for t in self._tracks])
        return self._pos

    @property
    def dir(self):
        if self._dir is None:
            self._dir = np.array([t.dir for t in self._tracks])
        return self._dir

    def next(self):
        """Python 2/3 compatibility for iterators"""
        return self.__next__()

    def __next__(self):
        if self._index >= len(self):
            self._index = 0
            raise StopIteration
        item = self._tracks[self._index]
        self._index += 1
        return item

    def __len__(self):
        return len(self._tracks)

    def __getitem__(self, index):
        if isinstance(index, int):
            return self._tracks[index]
        elif isinstance(index, slice):
            return self._slice_generator(index)
        else:
            raise TypeError("index must be int or slice")

    def _slice_generator(self, index):
        """A simple slice generator for iterations"""
        start, stop, step = index.indices(len(self))
        for i in range(start, stop, step):
            yield self._tracks[i]

    def __str__(self):
        n_tracks = len(self)
        plural = 's' if n_tracks > 1 or n_tracks == 0 else ''
        return("McTrackSeries with {0} track{1}.".format(len(self), plural))

    def __repr__(self):
        return self.__str__()

    def __insp__(self):
        return '\n'.join([str(track) for track in self._tracks])


class SummaryframeSeries(object):
    """Collection of summary frames.
    """
    dtype = np.dtype([
        ('dom_id', '<u4'),
        ('max_sequence_number', '<u4'),
        ('n_received_packets', '<u4'),
        ('slice_id', '<u4'),
        ])
    h5loc = '/'

    def __init__(self, arr):
        self._arr = arr
        self._index = 0
        self._frames = None

    @classmethod
    def from_arrays(cls, dom_ids, max_sequence_numbers, n_received_packets,
                    slice_id):
        length = dom_ids.shape[0]
        frames = np.empty(length, cls.dtype)
        frames['dom_id'] = dom_ids
        frames['max_sequence_number'] = max_sequence_numbers
        frames['n_received_packets'] = n_received_packets
        frames['slice_id'] = np.full(length, slice_id, dtype='<u4')
        return cls(frames)

    def from_table(cls, table, slice_id):
        if slice_id is None:
            slice_id = table[0]['slice_id']
        return cls(np.array([(
            row['dom_id'],
            row['max_sequence_number'],
            row['n_received_packets'],
        ) for row in table], dtype=cls.dtype), slice_id)

    @classmethod
    def deserialise(cls, *args, **kwargs):
        return cls.conv_from(*args, **kwargs)

    def serialise(self, *args, **kwargs):
        return self.conv_to(*args, **kwargs)

    @classmethod
    def conv_from(cls, data, slice_id, fmt='numpy', h5loc='/'):
        if fmt == 'numpy':
            return cls(data)

    def conv_to(self, to='numpy'):
        if to == 'numpy':
            return KM3Array(np.array(self.__array__(), dtype=self.dtype),
                            h5loc=self.h5loc)
        if to == 'pandas':
            return KM3DataFrame(self.conv_to(to='numpy'), h5loc=self.h5loc)

    @property
    def n_received_packets(self):
        return self._arr['n_received_packets']

    @property
    def dom_ids(self):
        return self._arr['dom_ids']

    @property
    def max_sequence_numbers(self):
        return self._arr['max_sequence_numbers']

    def __array__(self):
        return self._arr

    def __iter__(self):
        return self

    def next(self):
        """Python 2/3 compatibility for iterators"""
        return self.__next__()

    def __next__(self):
        if self._index >= len(self):
            self._index = 0
            raise StopIteration
        data = self._arr[self._index]
        self._index += 1
        return data

    def __len__(self):
        return self._arr.shape[0]

    def __getitem__(self, index):
        if isinstance(index, int):
            return self._arr[index]
        elif isinstance(index, slice):
            return self._slice_generator(index)
        else:
            raise TypeError("index must be int or slice")

    def _slice_generator(self, index):
        """A simple slice generator for iterations"""
        start, stop, step = index.indices(len(self))
        for i in range(start, stop, step):
            yield self._arr[i]


class KM3Array(np.ndarray):
    """Numpy NDarray + metadata.

    This class adds the following to ``np.ndarray``:

    Attributes
    ----------
    h5loc: str, default='/'
        HDF5 group where to write into.

    Methods
    -------
    deserialise(data, h5loc='/', fmt='pandas')
        Factory to init from data.
    serialise(to='numpy')
        Convert for storage.
    """
    def __new__(cls, arr, h5loc='/'):
        obj = np.asarray(arr).view(cls)
        obj.h5loc = h5loc
        return obj

    def __init__(self, arr, h5loc='/'):
        self.array = arr
        self.h5loc = h5loc

    def __array_finalize__(self, obj):
        if obj is None:
            return
        self.h5loc = getattr(obj, 'h5loc', None)

    @classmethod
    def deserialise(cls, *args, **kwargs):
        return cls.conv_from(*args, **kwargs)

    def serialise(self, *args, **kwargs):
        return self.conv_to(*args, **kwargs)

    @classmethod
    def conv_from(cls, data, h5loc='/', fmt='numpy', **kwargs):
        if fmt == 'numpy':
            arr = cls(data, h5loc, **kwargs)
            return arr

    def conv_to(self, to='numpy', **kwargs):
        if to == 'numpy':
            return self
        if to == 'pandas':
            return KM3DataFrame.conv_from(self, fmt='numpy', **kwargs)

    @classmethod
    def from_dict(cls, map, dtype=None, **kwargs):
        if dtype is None:
            dtype = np.dtype([(key, float) for key in sorted(map.keys())])
        return cls(np.array([tuple((map[key] for key in dtype.names))],
                            dtype=dtype), **kwargs)


class KM3DataFrame(pd.DataFrame):
    """Pandas Dataframe + metadata.

    This class adds the following to ``pd.DataFrame``:

    Attributes
    ----------
    h5loc: str, default='/'
        HDF5 group where to write into.

    Methods
    -------
    deserialise(data, h5loc='/', fmt='pandas')
        Factory to init from data.
    serialise(to='numpy')
        Convert for storage.
    """

    # do not rename this!
    # http://pandas.pydata.org/pandas-docs/stable/internals.html#define-original-properties
    # this is preserved over df manipulations
    _metadata = ['h5loc']

    # default value
    h5loc = '/'

    @property
    def _constructor(self):
        return KM3DataFrame

    def __init__(self, *args, **kwargs):
        h5loc = kwargs.pop('h5loc', '/')
        super(KM3DataFrame, self).__init__(*args, **kwargs)
        self.h5loc = h5loc

    @classmethod
    def deserialise(cls, *args, **kwargs):
        return cls.conv_from(*args, **kwargs)

    def serialise(self, *args, **kwargs):
        return self.conv_to(*args, **kwargs)

    @classmethod
    def conv_from(cls, data, h5loc='/', fmt='pandas', **kwargs):
        if fmt in {'numpy', 'pandas'}:
            return cls(data, h5loc=h5loc, **kwargs)
        if fmt == 'dict':
            return cls(data, index=[0], h5loc=h5loc, **kwargs)

    def conv_to(self, to='numpy', **kwargs):
        if to == 'numpy':
            return KM3Array(self.to_records(index=False), h5loc=self.h5loc,
                            **kwargs)
        if to == 'pandas':
            return self


deserialise_map = {
    'McHits': McHitSeries,
    'Hits': HitSeries,
    'TimesliceHits': TimesliceHitSeries,
    'McTracks': McTrackSeries,
    'EventInfo': EventInfo,
    'SummarysliceInfo': SummarysliceInfo,
    'SummaryframeInfo': SummaryframeInfo,
    'Tracks': TrackSeries,
}


split_per_event = {
    'Hits',
    'McHits',
    'McTracks',
    'Tracks',
}

class BinaryStruct(object):
    """A binary struct superclass which parses itself from a given stream.

    Overwrite `_structure` and `_fields` after subclassing.
    `_structure` should have the standard Python struct format type syntax.
    The `_fields` are automatically translated into instance attributes
    at init.

    Parameters
    ----------
    _structure: struct-format as str, like '<i2f'
    _fields: iterable of str

    """
    _structure = ''
    _fields = ()

    def __init__(self, stream):
        data = Struct(self._structure).unpack_from(stream.read(self._size))
        for attr, value in zip(self._fields, data):
            setattr(self, attr, value)

    @property
    def _size(self):
        return calcsize(self._structure)<|MERGE_RESOLUTION|>--- conflicted
+++ resolved
@@ -125,7 +125,6 @@
                 args.append(np.nan)
         return cls(*args)
 
-<<<<<<< HEAD
     @classmethod
     def deserialise(cls, *args, **kwargs):
         return cls.conv_from(*args, **kwargs)
@@ -144,8 +143,6 @@
                             h5loc=self.h5loc)
         if to == 'pandas':
             return KM3DataFrame(self.conv_to(to='numpy'), h5loc=self.h5loc)
-=======
->>>>>>> a8fb4da6
 
     def __array__(self):
         return [(
