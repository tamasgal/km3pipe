--- conflicted
+++ resolved
@@ -1525,13 +1525,10 @@
         self._type = None
 
     @classmethod
-<<<<<<< HEAD
     def from_aanet(cls, tracks):
         return cls([Track(cls.get_usr_item(t, 1),               # bjorkeny
-=======
     def from_aanet(cls, tracks, event_id):
         return cls([Track(cls.get_usr_name(t, str('by'), 1),               # bjorkeny
->>>>>>> 6880b331
                           Direction((t.dir.x, t.dir.y, t.dir.z)),
                           t.E,
                           t.id,
