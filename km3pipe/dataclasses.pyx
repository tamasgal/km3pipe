# coding=utf-8
# Filename: dataclasses.py
# cython: embedsignature=True
# pylint: disable=W0232,C0103,C0111
"""
...

"""
from __future__ import division, absolute_import, print_function

import ctypes
from libcpp cimport bool as c_bool  # noqa

import numpy as np
cimport numpy as np
cimport cython

np.import_array()

from km3pipe.tools import angle_between

__all__ = ('Point', 'Position', 'Direction', 'HitSeries', 'HitSeriesA', 'Hit',
           'CPosition', 'CHitSeries')


point_dt = np.dtype([('x', float), ('y', float), ('z', float)])

def Point(vector, as_recarray=True):
    """A point as numpy.recarray with optional x, y and z attributes."""
    vector = np.array(vector, dtype=np.float)
    if as_recarray:
        return vector.view(point_dt, np.recarray)
    else:
        return vector

Position = Direction = Point  # Backwards compatibility


class Point_(np.ndarray):
    """Represents a point in a 3D space"""
    def __new__(cls, input_array=(np.nan, np.nan, np.nan)):
        """Add x, y and z to the ndarray"""
        obj = np.asarray(input_array).view(cls)
        return obj

    @property
    def x(self):
        return self[0]

    @x.setter
    def x(self, value):
        self[0] = value

    @property
    def y(self):
        return self[1]

    @y.setter
    def y(self, value):
        self[1] = value

    @property
    def z(self):
        return self[2]

    @z.setter
    def z(self, value):
        self[2] = value


class Direction_(Point_):
    """Represents a direction in a 3D space

    The direction vector always normalises itself when an attribute is changed.

    """
    def __new__(cls, input_array=(1, 0, 0)):
        """Add x, y and z to the ndarray"""
        normed_array = np.array(input_array) / np.linalg.norm(input_array)
        obj = np.asarray(normed_array).view(cls)
        return obj

    def _normalise(self):
        normed_array = self / np.linalg.norm(self)
        self[0] = normed_array[0]
        self[1] = normed_array[1]
        self[2] = normed_array[2]

    @property
    def x(self):
        return self[0]

    @x.setter
    def x(self, value):
        self[0] = value
        self._normalise()

    @property
    def y(self):
        return self[1]

    @y.setter
    def y(self, value):
        self[1] = value
        self._normalise()

    @property
    def z(self):
        return self[2]

    @z.setter
    def z(self, value):
        self[2] = value
        self._normalise()

    @property
    def zenith(self):
        return angle_between(self, (0, 0, -1))

    def __str__(self):
        return "({0:.4}, {1:.4}, {2:.4})".format(self.x, self.y, self.z)


class HitSeriesA(object):
    def __init__(self, data=None):
        self.hit_dtype = np.dtype([
            ('id', int),
            ('dom_id', int),
            ('time', int),
            ('tot', int),
            ('channel_id', int),
            ('triggered', bool),
            ('pmt_id', int),
            ('t0', float),
            ('pos_x', float),
            ('pos_y', float),
            ('pos_z', float),
            ('dir_x', float),
            ('dir_y', float),
            ('dir_z', float),
            ])
        self._data = np.rec.array(data, dtype=self.hit_dtype)

    @classmethod
    def from_aanet(cls, data):
        return cls(data=[(h.id, h.dom_id, h.t, h.tot, ord(h.channel_id),
                          h.trig, h.pmt_id, np.nan,
                          np.nan, np.nan, np.nan,
                          np.nan, np.nan, np.nan) for h in data])


cdef class CyHit:
    """Represents a hit on a PMT.

    Parameters
    ----------
    id : float
    dom_id : float
    time : float
    tot : float
    channel_id : float
    pmt_id : float
    triggered : bool
    pos : Position or numpy.ndarray
    dir : Direction or numpy.ndarray

    """
    cdef public float id, dom_id, time, tot, channel_id, pmt_id
    cdef public bint triggered
    cdef public np.ndarray pos
    cdef public np.ndarray dir

    def __cinit__(self, int id, int dom_id, int time, int tot,
                  int channel_id, bint triggered, int pmt_id):
        self.id = id
        self.dom_id = dom_id
        self.time = time
        self.tot = tot
        self.channel_id = channel_id
        self.triggered = triggered
        self.pmt_id = pmt_id


class CPosition(ctypes.Structure):
    _fields_ = [('x', ctypes.c_float),
                ('y', ctypes.c_float),
                ('z', ctypes.c_float)]


class CHit(ctypes.Structure):
    _fields_ = [
            ('id', ctypes.c_float),
            ('dom_id', ctypes.c_float),
            ('time', ctypes.c_float),
            ('tot', ctypes.c_float),
            ('channel_id', ctypes.c_float),
            ('triggered', ctypes.c_bool),
            ('pmt_id', ctypes.c_float),
            ('pos', CPosition),
            ]


class CHitSeries(object):
    def __init__(self, hits):
        self._hits = hits
<<<<<<< HEAD
        self._channel_id = None
=======
        self._id = None
        self._time = None
        self._triggered = None
        self._tot = None
>>>>>>> 11d2df89
        self._dom_id = None
        self._id = None
        self._pmt_id = None
        self._time = None
        self._tot = None
        self._triggered = None
        self._index = 0

    @classmethod
    def from_aanet(cls, hits):
        return cls([CHit(h.id, h.dom_id, h.t, h.tot, ord(h.channel_id),
                    h.trig, h.pmt_id) for h in hits])

    @classmethod
    def from_aanet_as_cyhit(cls, hits):
        return cls([CyHit(h.id, h.dom_id, h.t, h.tot, ord(h.channel_id),
                    h.trig, h.pmt_id) for h in hits])

    @classmethod
    def from_arrays(cls, ids, dom_ids, times, tots, channel_ids,
                    triggereds, pmt_ids):
        args = ids, dom_ids, times, tots, channel_ids, triggereds, pmt_ids
        hits = cls([CyHit(*hit_args) for hit_args in zip(args)])
        hits._id = ids
        hits._time = times
        hits._id = ids
        hits._tots = tots
        hits._dom_id = dom_ids
        hits._channel_id = channel_ids
        hits._triggered = triggereds
        hits._pmt_id = pmt_ids
        return hits

    def __iter__(self):
        return self

    @property
    def id(self):
        if self._id is None:
            self._id = np.array([h.id for h in self._hits])
        return self._id

    @property
    def time(self):
        if self._time is None:
            self._time = np.array([h.time for h in self._hits])
        return self._time

    @property
    def triggered(self):
        if self._triggered is None:
            self._triggered = np.array([h for h in self._hits if h.triggered])
        return self._triggered

    @property
    def tot(self):
        if self._tot is None:
            self._tot = np.array([h.tot for h in self._hits])
        return self._tot

    @property
    def dom_id(self):
        if self._dom_id is None:
            self._dom_id = np.array([h.dom_id for h in self._hits])
        return self._dom_id

    @property
    def pmt_id(self):
        if self._pmt_id is None:
            self._pmt_id = np.array([h.pmt_id for h in self._hits])
        return self._pmt_id

    @property
    def id(self):
        if self._id is None:
            self._id = np.array([h.id for h in self._hits])
        return self._id

    @property
    def channel_id(self):
        if self._channel_id is None:
            self._channel_id = np.array([h.channel_id for h in self._hits])
        return self._channel_id

    def next(self):
        """Python 2/3 compatibility for iterators"""
        return self.__next__()

    def __next__(self):
        if self._index >= len(self):
            self._index = 0
            raise StopIteration
        item = self._hits[self._index]
        self._index += 1
        return item

    def __len__(self):
        return len(self._hits)

    def __getitem__(self, index):
        if isinstance(index, int):
            return self._hits[index]
        elif isinstance(index, slice):
            return self._slice_generator(index)
        else:
            raise TypeError("index must be int or slice")

    def _slice_generator(self, index):
        """A simple slice generator for iterations"""
        start, stop, step = index.indices(len(self))
        for i in range(start, stop, step):
            yield self._hits[i]

    def __str__(self):
        n_hits = len(self)
        plural = 's' if n_hits > 1 or n_hits == 0 else ''
        return("HitSeries with {0} hit{1}.".format(len(self), plural))

    def __repr__(self):
        return self.__str__()

    def __insp__(self):
        return '\n'.join([str(hit) for hit in self._hits])


class HitSeries(object):
    @classmethod
    def from_hdf5(cls, data):
        return cls(data, Hit.from_dict)

    @classmethod
    def from_aanet(cls, data):
        return cls(data, Hit.from_aanet)

    @classmethod
    def from_evt(cls, data):
        return cls(data, Hit.from_evt)

    @classmethod
    def from_dict(cls, data):
        return cls(data, Hit.from_dict)

    def __init__(self, data=None, hit_constructor=None):
        self._data = data
        self.hit_constructor = hit_constructor
        self._hits = None
        self._pos = None
        self._dir = None
        self._index = 0

        if data is None:
            self._hits = []

    def append(self, hit):
        if self._hits is None:
            self._convert_hits()
        self._hits.append(hit)
        self._pos = None
        self._dir = None

    @property
    def pos(self):
        if self._hits is None:
            self._convert_hits()
        if self._pos is None:
            self._pos = np.array([hit.pos for hit in self._hits])
        return self._pos

    @property
    def dir(self):
        if self._hits is None:
            self._convert_hits()
        if self._dir is None:
            self._dir = np.array([hit.dir for hit in self._hits])
        return self._dir

    @property
    def triggered(self):
        """Return a copy of triggered hits."""
        if self._hits is None:
            self._convert_hits()
        triggered_hits = [hit for hit in self._hits if hit.triggered]
        return HitSeries(triggered_hits, Hit.from_hit)

    def _convert_hits(self):
        self._hits = [self.hit_constructor(hit) for hit in self._data]
        self._data = None  # get rid of reference to allow GC

    def __iter__(self):
        return self

    def next(self):
        """Python 2/3 compatibility for iterators"""
        return self.__next__()

    def __next__(self):
        if self._hits is None:
            self._convert_hits()

        if self._index >= len(self):
            self._index = 0
            raise StopIteration
        item = self._hits[self._index]
        self._index += 1
        return item

    def __len__(self):
        if self._hits is None:
            self._convert_hits()
        return len(self._hits)

    def __getitem__(self, index):
        if self._hits is None:
            self._convert_hits()

        if isinstance(index, int):
            return self._hits[index]
        elif isinstance(index, slice):
            return self._slice_generator(index)
        else:
            raise TypeError("index must be int or slice")

    def _slice_generator(self, index):
        """A simple slice generator for iterations"""
        start, stop, step = index.indices(len(self))
        for i in range(start, stop, step):
            yield self._hits[i]

    def __str__(self):
        n_hits = len(self)
        plural = 's' if n_hits > 1 or n_hits == 0 else ''
        return("HitSeries with {0} hit{1}.".format(len(self), plural))

    def __repr__(self):
        return self.__str__()

    def __insp__(self):
        if self._hits is None:
            self._convert_hits()
        return '\n'.join([str(hit) for hit in self._hits])


class Hit(object):
    def __init__(self, id=None, time=None, tot=None, channel_id=None,
                 dom_id=None, pmt_id=None, triggered=None, data=None):
        self.id = id
        self.time = time
        self.t0 = None
        self.tot = tot
        self.channel_id = channel_id
        self.dom_id = dom_id
        self.pmt_id = pmt_id
        self.triggered = triggered
        self.data = data
        self.pos = None
        self.dir = None
        self.a = None  # charge <- historical

    @classmethod
    def from_hit(cls, hit):
        new_hit = Hit(hit.id, hit.time, hit.tot, hit.channel_id, hit.dom_id,
                      hit.pmt_id, hit.triggered, data=None)
        if hit.pos is not None:
            new_hit.pos = Position(hit.pos)
        if hit.dir is not None:
            new_hit.dir = Direction(hit.dir)
        new_hit.a = hit.a
        return hit

    @classmethod
    def from_dict(cls, data):
        return cls(data['id'], data['time'], data['tot'], data['channel_id'],
                   data['dom_id'], data=data)

    @classmethod
    def from_aanet(cls, data):
        try:
            return cls(data.id, data.t, data.tot, ord(data.channel_id),
                       data.dom_id, triggered=bool(data.trig), data=data)
        except TypeError:
            return cls(data.id, data.t, data.tot, data.channel_id,
                       data.dom_id, triggered=bool(data.trig), data=data)

    @classmethod
    def from_evt(cls, data):
        return cls(data.id, data.time, data.tot, pmt_id=data.pmt_id, data=data)

    def __str__(self):
        return("Hit(id={0}, time={1}, tot={2}, triggered={3})"
               .format(self.id, self.time, self.tot, self.triggered))

    def __repr__(self):
        return self.__str__()<|MERGE_RESOLUTION|>--- conflicted
+++ resolved
@@ -203,14 +203,7 @@
 class CHitSeries(object):
     def __init__(self, hits):
         self._hits = hits
-<<<<<<< HEAD
         self._channel_id = None
-=======
-        self._id = None
-        self._time = None
-        self._triggered = None
-        self._tot = None
->>>>>>> 11d2df89
         self._dom_id = None
         self._id = None
         self._pmt_id = None
