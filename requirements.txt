docopt
controlhost
urwid
numpy
ipython
pandas
<<<<<<< HEAD
=======
guppy
>>>>>>> 34e09230
cython<|MERGE_RESOLUTION|>--- conflicted
+++ resolved
@@ -4,8 +4,5 @@
 numpy
 ipython
 pandas
-<<<<<<< HEAD
-=======
 guppy
->>>>>>> 34e09230
 cython