--- conflicted
+++ resolved
@@ -1,18 +1,14 @@
 Unreleased changes
 ------------------
-* HDF5 metadata now contains much more information; e.g. if the mc hit time
+* ``HDF5Sink`` now uses the new ``HDF5MetaData`` class two write more verbose
+  metadata to the files (e.g. file conversion parameters)
+  HDF5 metadata now contains much more information; e.g. if the mc hit time
   correction was applied, the aa-format, whether jppy was used etc
-* introduce "services" to the pipeline model. these are address via the 
+* introduce "services" to the pipeline model. these are addressed via the 
   ``expose`` method
 * aa/gand: fix up-vs-downgoing normalisation (now difference over sum)
-<<<<<<< HEAD
 * fix automatic JTE/MC time conversion
-* Services added to the pipeline
-* ``HDF5Sink`` now uses the new ``HDF5MetaData`` class two write more verbose
-  metadata to the files (e.g. file conversion parameters)
-=======
 * fix the check if mc time correction needs to be applied
->>>>>>> 7860d2bf
 
 7.5.5 / 2017-09-27
 ~~~~~~~~~~~~~~~~~~
