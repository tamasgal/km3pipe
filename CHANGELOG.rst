Unreleased changes
------------------
* Group frames in summary slices under /timeslices/slice_id/frame_id
<<<<<<< HEAD
  when using ``tohdf5 -j -s FILE.root``
* ``hdf2root`` is now it's own command
* ``tohdf5`` and ``hdf2root`` no longer ``km3pipe`` CLI subcommands
=======
  when using `tohdf5 -j -s FILE.root`
* Use zlib instead of blosc for compatibility reasons
>>>>>>> 0254a424


4.7.1 / 2016-09-29
~~~~~~~~~~~~~~~~~~
* Improved documentation
* Fixed event_id indexing for the /hits table in HDF5
* root sub-package added (via rootpy)
* Added arguments to allow optional parsing of L0 data and summaryslices
  when using the JPPPump
* New command line utility to convert to HDF5: ``tohdf5``

4.7.0 / 2016-09-25
~~~~~~~~~~~~~~~~~~
* Adds summary slice readout support via jppy
* Introducing astro package
* Use BLOSC compression library for HDF5

4.6.0
~~~~~
* ...

4.5.1
~~~~~
* Bugfixes

4.5.0
~~~~~
* Full L0 readout support via ``JPPPump``

4.4.1
~~~~~
* Bugfixes

4.4.0
~~~~~
* JEvt/JGandalf support
* Minor HDF5 Improvements

4.3.0
~~~~~
* Introduces HDF5 format versioning

4.2.2
~~~~~
* Bugfixes

4.2.1
~~~~~
* Bugfixes

4.2.0
~~~~~
* ...

4.1.2
~~~~~
* Bugfixes

4.1.1 / 2016-08-09
~~~~~~~~~~~~~~~~~~
* Bugfixes

4.1.0 / 2016-08-04
~~~~~~~~~~~~~~~~~~
* Ability to use simple functions as modules<|MERGE_RESOLUTION|>--- conflicted
+++ resolved
@@ -1,14 +1,10 @@
 Unreleased changes
 ------------------
 * Group frames in summary slices under /timeslices/slice_id/frame_id
-<<<<<<< HEAD
   when using ``tohdf5 -j -s FILE.root``
 * ``hdf2root`` is now it's own command
 * ``tohdf5`` and ``hdf2root`` no longer ``km3pipe`` CLI subcommands
-=======
-  when using `tohdf5 -j -s FILE.root`
 * Use zlib instead of blosc for compatibility reasons
->>>>>>> 0254a424
 
 
 4.7.1 / 2016-09-29
