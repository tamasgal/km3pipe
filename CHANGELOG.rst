--- conflicted
+++ resolved
@@ -1,17 +1,15 @@
 Unreleased changes
 ------------------
 
-<<<<<<< HEAD
 7.0.0 / 2017-XX-XX
 ------------------
 * KM3HDF5 v4: No more 'event_id' column. 
-=======
+
 6.4.4 / 2017-02-27
 ------------------
 * h5concat (multi-h5-to-h5) deprecated because buggy. Going to drop all 
   event_id for 7.0 (for now use ptconcat
 * Clean up setup.py
->>>>>>> 11339702
 
 6.4.3 / 2017-02-22
 -----------------
