--- conflicted
+++ resolved
@@ -9,11 +9,7 @@
   - make install
 
 test-py2:
-<<<<<<< HEAD
-    image: docker.km3net.de/python:2
-=======
     image: docker.km3net.de/base/python:2
->>>>>>> 2e27625a
     stage: test
     script:
         - make test
@@ -53,10 +49,7 @@
         junit: "reports/junit*.xml"
 
 coverage:
-<<<<<<< HEAD
     image: docker.km3net.de/base/python:3.6
-=======
->>>>>>> 2e27625a
     stage: coverage
     script:
         - make test-cov
