--- conflicted
+++ resolved
@@ -78,11 +78,7 @@
           'analysis': ['matplotlib>=2.0.0', 'sklearn', 'statsmodels>=0.8',
                        'scipy>=0.19', 'seaborn', 'ipython', 'patsy', ],
           'daq': ['controlhost', ],
-<<<<<<< HEAD
           'io': ['tables==3.4.0', 'h5py', ],
-=======
-          'io': ['tables>=3.4', 'h5py', ],
->>>>>>> b3ea8744
           'jpp': ['jppy>=1.3.1', ],
           'web': ['tornado', 'websocket-client', ],
           'testing': ['pytest', 'mock', ],
