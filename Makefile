PKGNAME=km3pipe

all: install

build: 
	python setup.py build_ext --inplace -j 4

install: dependencies
	pip install -e ".[full]"

clean:
	python setup.py clean --all
	rm -f $(PKGNAME)/*.cpp
	rm -f -r build/
	rm -f $(PKGNAME)/*.so

test: build
	py.test --junitxml=./junit.xml \
		--cov ./ --cov-report term-missing --cov-report xml
	py.test km3modules

test-nocov: build
	py.test --junitxml=./junit.xml
	py.test km3modules

<<<<<<< HEAD
=======
test-loop: build
	pip install -U pytest-watch
	py.test
	ptw --ext=.py,.pyx --beforerun "make build"

docs:
	cd docs
	make clean
	make html

>>>>>>> b2cc2817
flake8: 
	py.test --flake8
	py.test --flake8 km3modules

lint: 
	py.test --pylint
	py.test --pylint km3modules

pep8: flake8

dependencies:
	pip install -Ur requirements.txt

dev-dependencies:
	pip install -Ur dev-requirements.txt

doc-dependencies:
	pip install -Ur sphinx_requirements.txt

.PHONY: all clean build install test test-nocov flake8 pep8 dependencies dev-dependencies doc-dependencies<|MERGE_RESOLUTION|>--- conflicted
+++ resolved
@@ -23,28 +23,20 @@
 	py.test --junitxml=./junit.xml
 	py.test km3modules
 
-<<<<<<< HEAD
-=======
 test-loop: build
 	pip install -U pytest-watch
 	py.test
 	ptw --ext=.py,.pyx --beforerun "make build"
 
-docs:
-	cd docs
-	make clean
-	make html
-
->>>>>>> b2cc2817
 flake8: 
 	py.test --flake8
 	py.test --flake8 km3modules
 
+pep8: flake8
+
 lint: 
 	py.test --pylint
 	py.test --pylint km3modules
-
-pep8: flake8
 
 dependencies:
 	pip install -Ur requirements.txt
